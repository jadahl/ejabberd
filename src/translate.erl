--- conflicted
+++ resolved
@@ -69,15 +69,6 @@
 			 end, Files),
 	    lists:foreach(
 	      fun(FN) ->
-<<<<<<< HEAD
-		      LP = ascii_tolower(
-			     string:substr(FN, 1, string:len(FN) - 4)),
-		      L = case string:tokens(LP, ".") of
-			      [Language] -> Language;
-			      [Language, _Project] -> Language
-			  end,
-		      load_file(L, Dir ++ "/" ++ FN)
-=======
 		      LP = string:substr(FN, 1, string:len(FN) - 4),
 		      L1 = case string:tokens(LP, ".") of
 			       [Language] -> Language;
@@ -85,7 +76,6 @@
 			   end,
 		      L2 = ascii_tolower(list_to_binary(L1)),
 		      load_file(L2, Dir ++ "/" ++ FN)
->>>>>>> cd09381e
 	      end, MsgFiles),
 	    ok;
 	{error, Reason} ->
