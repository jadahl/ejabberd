{"Access Configuration","Конфігурація доступа"}.
{"Access Control List Configuration","Конфігурація списків керування доступом"}.
{"Access control lists","Списки керування доступом"}.
{"Access Control Lists","Списки керування доступом"}.
{"Access denied by service policy","Доступ заборонений політикою служби"}.
{"Access rules","Правила доступу"}.
{"Access Rules","Правила доступу"}.
{"Action on user","Дія над користувачем"}.
{"Add Jabber ID","Додати Jabber ID"}.
{"Add New","Додати"}.
{"Add User","Додати користувача"}.
{"Administration of ","Адміністрування "}.
{"Administration","Адміністрування"}.
{"Administrator privileges required","Необхідні права адміністратора"}.
{"A friendly name for the node","Псевдонім для вузла"}.
{"All activity","Вся статистика"}.
<<<<<<< HEAD
{"Allow this Jabber ID to subscribe to this pubsub node?","Чи дозволити цьому Jabber ID абонувати новини наданого вузла"}.
{"Allow users to change the subject","Дозволити користувачам змінювати тему"}.
=======
{"Allow this Jabber ID to subscribe to this pubsub node?","Чи дозволити цьому JID абонувати новини наданого вузла"}.
{"Allow users to change subject","Дозволити користувачам змінювати тему"}.
>>>>>>> cd09381e
{"Allow users to query other users","Дозволити iq-запити до користувачів"}.
{"Allow users to send invites","Дозволити користувачам надсилати запрошення"}.
{"Allow users to send private messages","Дозволити приватні повідомлення"}.
{"Allow visitors to change nickname","Дозволити відвідувачам змінювати псевдонім"}.
{"Allow visitors to send status text in presence updates","Дозволити відвідувачам відсилати текст статусу в оновленнях присутності"}.
{"All Users","Всі користувачі"}.
<<<<<<< HEAD
{"Announcements","Сповіщення"}.
{"anyone","всім учасникам"}.
{"A password is required to enter this room","Щоб зайти в цю конференцію, необхідно ввести пароль"}.
=======
{"Announcements","Оголошення"}.
{"anyone","всім учасникам"}.
>>>>>>> cd09381e
{"April","квітня"}.
{"August","серпня"}.
{"Backup Management","Керування резервним копіюванням"}.
{"Backup of ","Резервне копіювання "}.
{"Backup to File at ","Резервне копіювання в файл на "}.
{"Backup","Резервне копіювання"}.
{"Bad format","Неправильний формат"}.
{"Birthday","День народження"}.
{"Change Password","Змінити пароль"}.
{"Change User Password","Змінити Пароль Користувача"}.
{"Chatroom configuration modified","Конфігурація кімнати змінилась"}.
{"Chatrooms","Кімнати"}.
{"Choose a username and password to register with this server","Виберіть назву користувача та пароль для реєстрації на цьому сервері"}.
{"Choose modules to stop","Виберіть модулі, які необхідно зупинити"}.
{"Choose storage type of tables","Оберіть тип збереження таблиць"}.
{"Choose whether to approve this entity's subscription.","Вирішіть, чи задовольнити запит цього об'єкту на підписку"}.
{"City","Місто"}.
{"Commands","Команди"}.
{"Conference room does not exist","Конференція не існує"}.
<<<<<<< HEAD
{"Configuration of room ~s","Конфігурація кімнати ~s"}.
{"Configuration","Конфігурація"}.
{"Connected Resources:","Підключені ресурси:"}.
{"Connections parameters","Параметри з'єднання"}.
=======
{"Configuration for ","Конфігурація "}.
{"Configuration","Конфігурація"}.
{"Connected Resources:","Підключені ресурси:"}.
>>>>>>> cd09381e
{"Country","Країна"}.
{"CPU Time:","Процесорний час:"}.
{"Database Tables at ","Таблиці бази даних на "}.
{"Database Tables Configuration at ","Конфігурація таблиць бази даних на "}.
{"Database","База даних"}.
{"December","грудня"}.
{"Default users as participants","Зробити користувачів учасниками за замовчуванням"}.
{"Delete message of the day on all hosts","Видалити повідомлення дня на усіх хостах"}.
{"Delete message of the day","Видалити повідомлення дня"}.
{"Delete Selected","Видалити виділені"}.
{"Delete User","Видалити Користувача"}.
{"Delete","Видалити"}.
{"Deliver event notifications","Доставляти сповіщення про події"}.
{"Deliver payloads with event notifications","Доставляти разом з повідомленнями про публікації самі публікації"}.
{"Description:","Опис:"}.
<<<<<<< HEAD
{"Disc only copy","Тільки диск"}.
=======
{"Disc only copy","тільки диск"}.
>>>>>>> cd09381e
{"Displayed Groups:","Видимі групи:"}.
{"Dump Backup to Text File at ","Копіювання в текстовий файл на "}.
{"Dump to Text File","Копіювання в текстовий файл"}.
{"Edit Properties","Змінити параметри"}.
{"ejabberd IRC module","ejabberd IRC модуль"}.
{"ejabberd MUC module","ejabberd MUC модуль"}.
{"ejabberd Publish-Subscribe module","Модуль ejabberd Публікації-Абонування"}.
{"ejabberd SOCKS5 Bytestreams module","ejabberd SOCKS5 Bytestreams модуль"}.
{"ejabberd vCard module","ejabberd vCard модуль"}.
{"ejabberd virtual hosts","віртуальні хости ejabberd"}.
{"ejabberd Web Admin","Веб-інтерфейс Адміністрування ejabberd"}.
<<<<<<< HEAD
{"Elements","Елементи"}.
{"Email","Електронна пошта"}.
{"Enable logging","Включити журнал роботи"}.
{"Encoding for server ~b","Кодування для сервера ~b"}.
=======
{"Email","Електронна пошта"}.
{"Enable logging","Включити журнал роботи"}.
{"Encodings","Кодування"}.
>>>>>>> cd09381e
{"End User Session","Закінчити Сеанс Користувача"}.
{"Enter list of {Module, [Options]}","Введіть перелік такого виду {Module, [Options]}"}.
{"Enter nickname you want to register","Введіть псевдонім, який ви хочете зареєструвати"}.
{"Enter path to backup file","Введіть шлях до резервного файла"}.
{"Enter path to jabberd14 spool dir","Введіть шлях до директорії спула jabberd14"}.
{"Enter path to jabberd14 spool file","Введіть шлях до файла зі спула jabberd14"}.
{"Enter path to text file","Введіть шлях до текстового файла"}.
<<<<<<< HEAD
{"Enter the text you see","Введіть текст, що ви бачите"}.
{"Enter username and encodings you wish to use for connecting to IRC servers.  Press 'Next' to get more fields to fill in.  Press 'Complete' to save settings.","Введіть ім'я користувача та кодування, які будуть використовуватися при підключенні до IRC-серверів Натисніть 'Далі' для заповнення додаткових полів. Натисніть 'Завершити' для збереження параметрів."}.
{"Enter username, encodings, ports and passwords you wish to use for connecting to IRC servers","Введіть ім'я користувача, кодування, порти та паролі, що будуть використовуватися при підключенні до IRC-серверів"}.
{"Erlang Jabber Server","Erlang Jabber Server"}.
{"Error","Помилка"}.
{"Example: [{\"irc.lucky.net\", \"koi8-r\", 6667, \"secret\"}, {\"vendetta.fef.net\", \"iso8859-1\", 7000}, {\"irc.sometestserver.net\", \"utf-8\"}].","Приклад:  [{\"irc.lucky.net\", \"koi8-r\", 6667, \"secret\"}, {\"vendetta.fef.net\", \"iso8859-1\", 7000}, {\"irc.sometestserver.net\", \"utf-8\"}]."}.
{"Export data of all users in the server to PIEFXIS files (XEP-0227):","Експорт даних всіх користувачів сервера до файлу PIEFXIS (XEP-0227):"}.
{"Export data of users in a host to PIEFXIS files (XEP-0227):","Експорт даних користувачів домена до файлу PIEFXIS (XEP-0227):"}.
=======
{"Enter username and encodings you wish to use for connecting to IRC servers","Введіть ім'я користувача та кодування, які будуть використовуватися при підключенні до IRC-серверів"}.
{"Erlang Jabber Server","Erlang Jabber Server"}.
{"Example: [{\"irc.lucky.net\", \"koi8-r\"}, {\"vendetta.fef.net\", \"iso8859-1\"}].","Приклад: [{\"irc.lucky.net\", \"koi8-r\"}, {\"vendetta.fef.net\", \"iso8859-1\"}]."}.
>>>>>>> cd09381e
{"Family Name","Прізвище"}.
{"February","лютого"}.
{"Fill in fields to search for any matching Jabber User","Заповніть поля для пошуку користувача Jabber"}.
{"Fill in the form to search for any matching Jabber User (Add * to the end of field to match substring)","Заповніть поля для пошуку користувача Jabber (Додайте * в кінець поля для пошуку підрядка)"}.
{"Friday","П'ятниця"}.
{"From ~s","Від ~s"}.
{"From","Від кого"}.
{"Full Name","Повне ім'я"}.
{"Get Number of Online Users","Отримати Кількість Підключених Користувачів"}.
{"Get Number of Registered Users","Отримати Кількість Зареєстрованих Користувачів"}.
{"Get User Last Login Time","Отримати Час Останнього Підключення Користувача"}.
{"Get User Password","Отримати Пароль Користувача"}.
{"Get User Statistics","Отримати Статистику по Користувачу"}.
{"Groups","Групи"}.
{"Group ","Група "}.
{"has been banned","заборонили вхід в кімнату"}.
{"has been kicked because of an affiliation change","вигнано з кімнати як наслідок зміни ранга"}.
{"has been kicked because of a system shutdown","вигнано з кімнати як наслідок зупинки системи"}.
{"has been kicked because the room has been changed to members-only","вигнано з кімнати тому, що воня стала тільки для учасників"}.
{"has been kicked","вигнали з кімнати"}.
{" has set the subject to: "," встановив(ла) тему: "}.
{"Host","Хост"}.
<<<<<<< HEAD
{"If you want to specify different ports, passwords, encodings for IRC servers, fill this list with values in format '{\"irc server\", \"encoding\", port, \"password\"}'.  By default this service use \"~s\" encoding, port ~p, empty password.","Щоб вказати різні порти, паролі та кодування для різних серверів IRC, заповніть список значеннями в форматі '{\"irc server\", \"encoding\", port, \"password\"}'. За замовчуванням ця служба використовує \"~s\" кодування, порт ~p, пустий пароль."}.
{"Import Directory","Імпорт з директорії"}.
{"Import File","Імпорт з файла"}.
{"Import user data from jabberd14 spool file:","Імпорт користувачів з файла спула jabberd14:"}.
{"Import User from File at ","Імпортування користувача з файла на "}.
{"Import users data from a PIEFXIS file (XEP-0227):","Імпорт даних користовучів з файлу PIEFXIS (XEP-0227):"}.
{"Import users data from jabberd14 spool directory:","Імпорт користувачів з діректорії спула jabberd14:"}.
=======
{"If you want to specify different encodings for IRC servers, fill this list with values in format '{\"irc server\", \"encoding\"}'.  By default this service use \"~s\" encoding.","Щоб вказати різні кодування для різних серверів IRC, заповніть список значеннями в форматі '{\"irc server\", \"encoding\"}'. За замовчуванням ця служба використовує кодування \"~s\"."}.
{"Import Directory","Імпорт з директорії"}.
{"Import File","Імпорт з файла"}.
{"Import User from File at ","Імпортування користувача з файла на "}.
>>>>>>> cd09381e
{"Import Users from Dir at ","Імпортування користувача з директорії на "}.
{"Import Users From jabberd14 Spool Files","Імпорт користувачів зі спулу jabberd14"}.
{"Improper message type","Неправильний тип повідомлення"}.
{"Incorrect password","Неправильний пароль"}.
{"Invalid affiliation: ~s","Недопустимий ранг: ~s"}.
{"Invalid role: ~s","Недопустима роль: ~s"}.
{"IP addresses","IP адреси"}.
<<<<<<< HEAD
{"IP","IP"}.
{"IRC channel (don't put the first #)","Канал IRC (не використовуйте спереду #)"}.
{"IRC server","IRC-сервер"}.
{"IRC settings","Парметри IRC"}.
{"IRC Transport","IRC Транспорт"}.
{"IRC username","Ім'я користувача IRC"}.
=======
{"IRC Transport","IRC Транспорт"}.
>>>>>>> cd09381e
{"IRC Username","Ім'я користувача IRC"}.
{"is now known as","змінив(ла) им'я на"}.
{"It is not allowed to send private messages of type \"groupchat\"","Не дозволяється надсилати приватні повідомлення типу \"groupchat\""}.
{"It is not allowed to send private messages to the conference","Не дозволяється надсилати приватні повідомлення  в конференцію"}.
{"It is not allowed to send private messages","Приватні повідомлення не дозволені"}.
{"Jabber ID","Jabber ID"}.
<<<<<<< HEAD
{"Jabber ID ~s is invalid","Jabber ID ~s недопустимий"}.
{"January","січня"}.
{"Join IRC channel","Приєднатися до каналу IRC"}.
{"joins the room","увійшов(ла) в кімнату"}.
{"Join the IRC channel here.","Приєднатися до каналу IRC"}.
{"Join the IRC channel in this Jabber ID: ~s","Приєднатися до каналу IRC з Jabber ID: ~s"}.
=======
{"January","січня"}.
{"Jabber ID ~s is invalid","JID ~s недопустимий"}.
{"joins the room","увійшов(ла) в кімнату"}.
>>>>>>> cd09381e
{"July","липня"}.
{"June","червня"}.
{"Last Activity","Останнє підключення"}.
{"Last login","Останнє підключення"}.
{"Last month","За останній місяць"}.
{"Last year","За останній рік"}.
{"leaves the room","вийшов(ла) з кімнати"}.
{"Listened Ports at ","Відкриті порти на "}.
{"Listened Ports","Відкриті порти"}.
{"List of modules to start","Список завантажуваних модулів"}.
{"Low level update script","Низькорівневий сценарій поновлення"}.
{"Make participants list public","Зробити список учасників видимим всім"}.
<<<<<<< HEAD
{"Make room captcha protected","Зробити кімнату захищеною капчею"}.
=======
>>>>>>> cd09381e
{"Make room members-only","Кімната тільки для зареєтрованых учасників"}.
{"Make room moderated","Зробити кімнату модерованою"}.
{"Make room password protected","Зробити кімнату захищеною паролем"}.
{"Make room persistent","Зробити кімнату постійною"}.
{"Make room public searchable","Зробити кімнату видимою всім"}.
{"March","березня"}.
{"Maximum Number of Occupants","Максимальна кількість учасників"}.
{"Max # of items to persist","Максимальне число збережених публікацій"}.
{"Max payload size in bytes","Максимальний розмір корисного навантаження в байтах"}.
{"May","травня"}.
<<<<<<< HEAD
{"Membership is required to enter this room","В цю конференціию можуть входити тільки її члени"}.
=======
{"Membership required to enter this room","В цю конференціию можуть входити тільки її члени"}.
>>>>>>> cd09381e
{"Members:","Члени:"}.
{"Memory","Пам'ять"}.
{"Message body","Тіло повідомлення"}.
{"Middle Name","По-батькові"}.
{"Moderator privileges required","Необхідні права модератора"}.
{"moderators only","тільки модераторам"}.
<<<<<<< HEAD
{"Modified modules","Змінені модулі"}.
=======
>>>>>>> cd09381e
{"Modules at ","Модулі на "}.
{"Modules","Модулі"}.
{"Module","Модуль"}.
{"Monday","Понеділок"}.
{"Name:","Назва:"}.
{"Name","Назва"}.
{"Never","Ніколи"}.
<<<<<<< HEAD
=======
{"Nickname is already in use by another occupant","Псевдонім зайнятий кимось з присутніх"}.
{"Nickname is registered by another person","Псевдонім зареєстрований кимось іншим"}.
>>>>>>> cd09381e
{"Nickname Registration at ","Реєстрація псевдоніма на "}.
{"Nickname ~s does not exist in the room","Псевдонім ~s в кімнаті відсутній"}.
{"Nickname","Псевдонім"}.
{"No body provided for announce message","Тіло оголошення має бути непустим"}.
{"No Data","Немає даних"}.
{"Node ID","ID вузла"}.
{"Node not found","Вузол не знайдено"}.
{"Nodes","Вузли"}.
{"Node ","Вузол "}.
{"No limit","Без обмежень"}.
{"None","Немає"}.
{"No resource provided","Не вказаний ресурс"}.
<<<<<<< HEAD
{"Not Found","не знайдено"}.
=======
>>>>>>> cd09381e
{"Notify subscribers when items are removed from the node","Повідомляти абонентів про видалення публікацій із збірника"}.
{"Notify subscribers when the node configuration changes","Повідомляти абонентів про зміни в конфігурації збірника"}.
{"Notify subscribers when the node is deleted","Повідомляти абонентів про видалення збірника"}.
{"November","листопада"}.
{"Number of occupants","Кількість присутніх"}.
<<<<<<< HEAD
{"Number of online users","Кількість підключених користувачів"}.
{"Number of registered users","Кількість зареєстрованих користувачів"}.
=======
{"Number of online users","Кількість Підключених Користувачів"}.
{"Number of registered users","Кількість Зареєстрованих Користувачів"}.
>>>>>>> cd09381e
{"October","грудня"}.
{"Offline Messages:","Офлайнові повідомлення:"}.
{"Offline Messages","Офлайнові повідомлення"}.
{"OK","Продовжити"}.
{"Online Users:","Підключені користувачі:"}.
{"Online Users","Підключені користувачі"}.
{"Online","Підключений"}.
{"Only deliver notifications to available users","Доставляти повідомленнями тільки доступним користувачам"}.
<<<<<<< HEAD
{"Only moderators and participants are allowed to change the subject in this room","Тільки модератори та учасники можуть змінювати тему в цій кімнаті"}.
{"Only moderators are allowed to change the subject in this room","Тільки модератори можуть змінювати тему в цій кімнаті"}.
=======
{"Only moderators and participants are allowed to change subject in this room","Тільки модератори та учасники можуть змінювати тему в цій кімнаті"}.
{"Only moderators are allowed to change subject in this room","Тільки модератори можуть змінювати тему в цій кімнаті"}.
>>>>>>> cd09381e
{"Only occupants are allowed to send messages to the conference","Тільки присутнім дозволяється надсилати повідомленняя в конференцію"}.
{"Only occupants are allowed to send queries to the conference","Тільки присутнім дозволяється відправляти запити в конференцію"}.
{"Only service administrators are allowed to send service messages","Тільки адміністратор сервісу може надсилати службові повідомлення"}.
{"Options","Параметри"}.
{"Organization Name","Назва організації"}.
{"Organization Unit","Відділ організації"}.
{"Outgoing s2s Connections:","Вихідні s2s-з'єднання:"}.
{"Outgoing s2s Connections","Вихідні s2s-з'єднання"}.
{"Outgoing s2s Servers:","Вихідні s2s-сервери:"}.
{"Owner privileges required","Необхідні права власника"}.
{"Packet","Пакет"}.
<<<<<<< HEAD
{"Password ~b","Пароль ~b"}.
=======
{"Password required to enter this room","Щоб зайти в цю конференцію, необхідний пароль"}.
>>>>>>> cd09381e
{"Password Verification","Перевірка Пароля"}.
{"Password:","Пароль:"}.
{"Password","Пароль"}.
{"Path to Dir","шлях до директорії"}.
{"Path to File","Шлях до файла"}.
{"Pending","Очікування"}.
{"Period: ","Період"}.
{"Persist items to storage","Зберегати публікації до сховища"}.
{"Ping","Пінг"}.
<<<<<<< HEAD
{"Please note that these options will only backup the builtin Mnesia database. If you are using the ODBC module, you also need to backup your SQL database separately.","Зауважте, що ця опція відповідає за резервне копіювання тільки вбудованної бази даних Mnesia. Якщо Ви також використовуєте інше сховище для даних (наприклад за допомогою модуля ODBC), то його резервне копіювання потрібно робити окремо."}.
{"Pong","Понг"}.
{"Port ~b","Порт ~b"}.
{"Port","Порт"}.
{"Present real Jabber IDs to","Зробити реальні Jabber ID учасників видимими"}.
{"private, ","приватна, "}.
{"Protocol","Протокол"}.
=======
{"Pong","Понг"}.
{"Port","Порт"}.
{"Present real Jabber IDs to","Зробити реальні JID учасників видимими"}.
{"private, ","приватна, "}.
>>>>>>> cd09381e
{"Publish-Subscribe","Опублікувати-Абонувати"}.
{"PubSub subscriber request","Запит на абонування PubSub"}.
{"Queries to the conference members are not allowed in this room","Запити до користувачів в цій конференції зоборонені"}.
{"RAM and disc copy","ОЗП та диск"}.
{"RAM copy","ОЗП"}.
{"Raw","необроблений формат"}.
<<<<<<< HEAD
{"Really delete message of the day?","Насправді видалити повідомлення дня?"}.
=======
{"(Raw)","(Необроблений формат)"}.
{"Really delete message of the day?","Дійсно видалити повідомлення дня"}.
>>>>>>> cd09381e
{"Recipient is not in the conference room","Адресата немає в конференції"}.
{"Registered Users:","Зареєстровані користувачі:"}.
{"Registered Users","Зареєстровані користувачі"}.
{"Registration in mod_irc for ","Реєстрація в mod_irc для "}.
<<<<<<< HEAD
{"Remote copy","не зберігаеться локально"}.
{"Remove All Offline Messages","Видалити всі офлайнові повідомлення"}.
=======
{"Remark that these options will only backup the builtin Mnesia database. If you are using the ODBC module, you also need to backup your SQL database separately.","Зауважте, що тут відбувається резервне копіювання тільки вбудованної бази даних Mnesia. Якщо Ви також використовуєте інше сховище для даних (наприклад за допомогою модуля ODBC), то його резервне копіювання потрібно робити окремо."}.
{"Remote copy","не зберігаеться локально"}.
>>>>>>> cd09381e
{"Remove User","Видалити користувача"}.
{"Remove","Видалити"}.
{"Replaced by new connection","Замінено новим з'єднанням"}.
{"Resources","Ресурси"}.
{"Restart Service","Перезапустити Сервіс"}.
{"Restart","Перезапустити"}.
{"Restore Backup from File at ","Відновлення з резервної копії на "}.
{"Restore binary backup after next ejabberd restart (requires less memory):","Відновити з бінарної резервної копії при наступному запуску (потребує менше пам'яті):"}.
{"Restore binary backup immediately:","Відновити з бінарної резервної копії негайно:"}.
{"Restore plain text backup immediately:","Відновити з текстової резервної копії негайно:"}.
{"Restore","Відновлення з резервної копії"}.
{"Room Configuration","Конфігурація кімнати"}.
{"Room creation is denied by service policy","Створювати конференцію заборонено політикою служби"}.
<<<<<<< HEAD
{"Room description","Опис кімнати"}.
{"Room Occupants","Учасники кімнати"}.
=======
>>>>>>> cd09381e
{"Room title","Назва кімнати"}.
{"Roster groups allowed to subscribe","Дозволені для абонування групи ростера"}.
{"Roster of ","Ростер користувача "}.
{"Roster size","Кількість контактів"}.
{"Roster","Ростер"}.
{"RPC Call Error","Помилка виклику RPC"}.
{"Running Nodes","Працюючі вузли"}.
{"~s access rule configuration","Конфігурація правила доступу ~s"}.
{"Saturday","Субота"}.
{"Script check","Перевірка сценарію"}.
{"Search Results for ","Результати пошуку в "}.
{"Search users in ","Пошук користувачів в "}.
<<<<<<< HEAD
{"Send announcement to all online users on all hosts","Надіслати сповіщення всім підключеним користувачам на всіх віртуальних серверах"}.
{"Send announcement to all online users","Надіслати сповіщення всім підключеним користувачам"}.
{"Send announcement to all users on all hosts","Надіслати сповіщення до усіх користувачів на усіх хостах"}.
{"Send announcement to all users","Надіслати сповіщення всім користувачам"}.
{"September","вересня"}.
{"Server ~b","Сервер ~b"}.
=======
{"Send announcement to all online users on all hosts","Надіслати оголошення всім підключеним користувачам на всіх віртуальних серверах"}.
{"Send announcement to all online users","Надіслати оголошення всім підключеним користувачам"}.
{"Send announcement to all users on all hosts","Надіслати сповіщення до усіх користувачів на усіх хостах"}.
{"Send announcement to all users","Надіслати оголошення всім користувачам"}.
{"September","вересня"}.
>>>>>>> cd09381e
{"Set message of the day and send to online users","Встановити повідомлення дня та надіслати його підключеним користувачам"}.
{"Set message of the day on all hosts and send to online users","Встановити повідомлення дня на всіх хостах та надійслати його підключеним користувачам"}.
{"Shared Roster Groups","Спільні групи контактів"}.
{"Show Integral Table","Показати інтегральну таблицю"}.
{"Show Ordinary Table","Показати звичайну таблицю"}.
<<<<<<< HEAD
{"Shut Down Service","Вимкнути Сервіс"}.
{"~s invites you to the room ~s","~s запрошує вас до кімнати ~s"}.
=======
{"Shut Down Service","Відключити Сервіс"}.
{"~s invites you to the room ~s","~s запрошує вас до кімнати ~s"}.
{"Size","Розмір"}.
{"Specified nickname is already registered","Вказаний псевдонім вже зареєстрований"}.
>>>>>>> cd09381e
{"Specify the access model","Визначити модель доступу"}.
{"Specify the publisher model","Умови публікації"}.
{"~s's Offline Messages Queue","Черга офлайнових повідомлень ~s"}.
{"Start Modules at ","Запуск модулів на "}.
{"Start Modules","Запуск модулів"}.
{"Start","Запустити"}.
{"Statistics of ~p","статистика вузла ~p"}.
{"Statistics","Статистика"}.
{"Stop Modules at ","Зупинка модулів на "}.
{"Stop Modules","Зупинка модулів"}.
{"Stopped Nodes","Зупинені вузли"}.
{"Stop","Зупинити"}.
{"Storage Type","Тип таблиці"}.
{"Store binary backup:","Зберегти бінарну резервну копію:"}.
{"Store plain text backup:","Зберегти текстову резервну копію:"}.
{"Subject","Тема"}.
{"Submitted","Відправлено"}.
{"Submit","Відправити"}.
{"Subscriber Address","Адреса абонента"}.
{"Subscription","Підписка"}.
{"Sunday","Неділя"}.
<<<<<<< HEAD
{"That nickname is already in use by another occupant","Псевдонім зайнято кимось з присутніх"}.
{"That nickname is registered by another person","Псевдонім зареєстровано кимось іншим"}.
{"The captcha is valid.","Перевірку капчею закінчено успішно"}.
{"The collections with which a node is affiliated","Колекція, до якої входить вузел"}.
=======
>>>>>>> cd09381e
{"the password is","пароль:"}.
{"This participant is kicked from the room because he sent an error message to another participant","Цього учасника було відключено від кімнати через те, що він надіслав помилкове повідомлення іншому учаснику"}.
{"This participant is kicked from the room because he sent an error message","Цього учасника було відключено від кімнати через те, що він надіслав помилкове повідомлення"}.
{"This participant is kicked from the room because he sent an error presence","Цього учасника було відключено від кімнати через те, що він надіслав помилковий статус присутності"}.
{"This room is not anonymous","Ця кімната не анонімна"}.
{"Thursday","Четвер"}.
{"Time delay","Час затримки"}.
{"Time","Час"}.
{"To ~s","До ~s"}.
{"To","Кому"}.
{"Traffic rate limit is exceeded","Швидкість передачі інформації було перевищено"}.
{"Transactions Aborted:","Транзакції відмінені:"}.
{"Transactions Committed:","Транзакції завершені:"}.
{"Transactions Logged:","Транзакції запротокольовані:"}.
{"Transactions Restarted:","Транзакції перезапущені:"}.
{"Tuesday","Вівторок"}.
<<<<<<< HEAD
{"Unable to generate a captcha","Не має можливості сгенерувати капчу"}.
{"Unauthorized","Не авторізован"}.
=======
{"Updated modules","Поновлені модулі"}.
>>>>>>> cd09381e
{"Update message of the day (don't send)","Поновити повідомлення дня (не надсилати)"}.
{"Update message of the day on all hosts (don't send)","Оновити повідомлення дня на всіх хостах (не надсилати)"}.
{"Update plan","План поновлення"}.
{"Update script","Сценарій поновлення"}.
{"Update","Обновити"}.
{"Update ","Поновлення "}.
{"Uptime:","Час роботи:"}.
{"Use of STARTTLS required","Ви мусите використовувати STARTTLS"}.
{"User Management","Управління Користувачами"}.
<<<<<<< HEAD
{"Users are not allowed to register accounts so quickly","Користувачам не дозволено так часто реєструвати облікові записи"}.
=======
{"Users are not allowed to register accounts so fast","Користувачам не дозволено так часто реєструвати облікові записи"}.
>>>>>>> cd09381e
{"Users Last Activity","Статистика останнього підключення користувачів"}.
{"Users","Користувачі"}.
{"User ","Користувач "}.
{"User","Користувач"}.
{"Validate","Затвердити"}.
{"vCard User Search","Пошук користувачів по vCard"}.
<<<<<<< HEAD
=======
{"Virtual Hosts","Віртуальні хости"}.
>>>>>>> cd09381e
{"Visitors are not allowed to change their nicknames in this room","Відвідувачам не дозволяється змінювати псевдонім в цій кімнаті"}.
{"Visitors are not allowed to send messages to all occupants","Відвідувачам не дозволяється надсилати повідомлення всім присутнім"}.
{"Wednesday","Середа"}.
{"When to send the last published item","Коли надсилати останній опублікований елемент"}.
{"Whether to allow subscriptions","Дозволити передплату"}.
{"You have been banned from this room","Вам заборонено входити в цю конференцію"}.
{"You must fill in field \"Nickname\" in the form","Вам необхідно заповнити поле \"Псевдонім\" у формі"}.
<<<<<<< HEAD
{"You need an x:data capable client to configure mod_irc settings","Для налагодження параметрів mod_irc необхідно використовувати клієнт, що має підтримку x:data"}.
{"You need an x:data capable client to configure room","Для конфігурування кімнати потрібно використовувати клієнт з підтримкою x:data"}.
{"You need an x:data capable client to register nickname","Для реєстрації псевдоніму необхідно використовувати клієнт з ідтримкою x:data"}.
{"You need an x:data capable client to search","Для пошуку необхідний x:data-придатний клієнт"}.
{"Your contact offline message queue is full. The message has been discarded.","Черга повідомлень, що не були доставлені, переповнена. Повідомлення не було збережено."}.
{"Your messages to ~s are being blocked. To unblock them, visit ~s","Ваші повідомлення до ~s блокуються. Для розблокування відвідайте ~s"}.
=======
{"You need an x:data capable client to configure mod_irc settings","Для налагодження параметрів mod_irc необхідний x:data-придатний клієнт"}.
{"You need an x:data capable client to configure room","Для конфігурування кімнати необхідний x:data-придатний кліент"}.
{"You need an x:data capable client to register nickname","Для реєстрації псевдоніму необхідний x:data-придатний клієнт"}.
{"You need an x:data capable client to search","Для пошуку необхідний x:data-придатний клієнт"}.
{"Your contact offline message queue is full. The message has been discarded.","Черга повідомлень, що не були доставлені, переповнена. Повідомлення не було збережено."}.
>>>>>>> cd09381e
<|MERGE_RESOLUTION|>--- conflicted
+++ resolved
@@ -14,27 +14,16 @@
 {"Administrator privileges required","Необхідні права адміністратора"}.
 {"A friendly name for the node","Псевдонім для вузла"}.
 {"All activity","Вся статистика"}.
-<<<<<<< HEAD
-{"Allow this Jabber ID to subscribe to this pubsub node?","Чи дозволити цьому Jabber ID абонувати новини наданого вузла"}.
-{"Allow users to change the subject","Дозволити користувачам змінювати тему"}.
-=======
 {"Allow this Jabber ID to subscribe to this pubsub node?","Чи дозволити цьому JID абонувати новини наданого вузла"}.
 {"Allow users to change subject","Дозволити користувачам змінювати тему"}.
->>>>>>> cd09381e
 {"Allow users to query other users","Дозволити iq-запити до користувачів"}.
 {"Allow users to send invites","Дозволити користувачам надсилати запрошення"}.
 {"Allow users to send private messages","Дозволити приватні повідомлення"}.
 {"Allow visitors to change nickname","Дозволити відвідувачам змінювати псевдонім"}.
 {"Allow visitors to send status text in presence updates","Дозволити відвідувачам відсилати текст статусу в оновленнях присутності"}.
 {"All Users","Всі користувачі"}.
-<<<<<<< HEAD
-{"Announcements","Сповіщення"}.
-{"anyone","всім учасникам"}.
-{"A password is required to enter this room","Щоб зайти в цю конференцію, необхідно ввести пароль"}.
-=======
 {"Announcements","Оголошення"}.
 {"anyone","всім учасникам"}.
->>>>>>> cd09381e
 {"April","квітня"}.
 {"August","серпня"}.
 {"Backup Management","Керування резервним копіюванням"}.
@@ -54,16 +43,9 @@
 {"City","Місто"}.
 {"Commands","Команди"}.
 {"Conference room does not exist","Конференція не існує"}.
-<<<<<<< HEAD
-{"Configuration of room ~s","Конфігурація кімнати ~s"}.
-{"Configuration","Конфігурація"}.
-{"Connected Resources:","Підключені ресурси:"}.
-{"Connections parameters","Параметри з'єднання"}.
-=======
 {"Configuration for ","Конфігурація "}.
 {"Configuration","Конфігурація"}.
 {"Connected Resources:","Підключені ресурси:"}.
->>>>>>> cd09381e
 {"Country","Країна"}.
 {"CPU Time:","Процесорний час:"}.
 {"Database Tables at ","Таблиці бази даних на "}.
@@ -79,11 +61,7 @@
 {"Deliver event notifications","Доставляти сповіщення про події"}.
 {"Deliver payloads with event notifications","Доставляти разом з повідомленнями про публікації самі публікації"}.
 {"Description:","Опис:"}.
-<<<<<<< HEAD
-{"Disc only copy","Тільки диск"}.
-=======
 {"Disc only copy","тільки диск"}.
->>>>>>> cd09381e
 {"Displayed Groups:","Видимі групи:"}.
 {"Dump Backup to Text File at ","Копіювання в текстовий файл на "}.
 {"Dump to Text File","Копіювання в текстовий файл"}.
@@ -95,16 +73,9 @@
 {"ejabberd vCard module","ejabberd vCard модуль"}.
 {"ejabberd virtual hosts","віртуальні хости ejabberd"}.
 {"ejabberd Web Admin","Веб-інтерфейс Адміністрування ejabberd"}.
-<<<<<<< HEAD
-{"Elements","Елементи"}.
-{"Email","Електронна пошта"}.
-{"Enable logging","Включити журнал роботи"}.
-{"Encoding for server ~b","Кодування для сервера ~b"}.
-=======
 {"Email","Електронна пошта"}.
 {"Enable logging","Включити журнал роботи"}.
 {"Encodings","Кодування"}.
->>>>>>> cd09381e
 {"End User Session","Закінчити Сеанс Користувача"}.
 {"Enter list of {Module, [Options]}","Введіть перелік такого виду {Module, [Options]}"}.
 {"Enter nickname you want to register","Введіть псевдонім, який ви хочете зареєструвати"}.
@@ -112,20 +83,9 @@
 {"Enter path to jabberd14 spool dir","Введіть шлях до директорії спула jabberd14"}.
 {"Enter path to jabberd14 spool file","Введіть шлях до файла зі спула jabberd14"}.
 {"Enter path to text file","Введіть шлях до текстового файла"}.
-<<<<<<< HEAD
-{"Enter the text you see","Введіть текст, що ви бачите"}.
-{"Enter username and encodings you wish to use for connecting to IRC servers.  Press 'Next' to get more fields to fill in.  Press 'Complete' to save settings.","Введіть ім'я користувача та кодування, які будуть використовуватися при підключенні до IRC-серверів Натисніть 'Далі' для заповнення додаткових полів. Натисніть 'Завершити' для збереження параметрів."}.
-{"Enter username, encodings, ports and passwords you wish to use for connecting to IRC servers","Введіть ім'я користувача, кодування, порти та паролі, що будуть використовуватися при підключенні до IRC-серверів"}.
-{"Erlang Jabber Server","Erlang Jabber Server"}.
-{"Error","Помилка"}.
-{"Example: [{\"irc.lucky.net\", \"koi8-r\", 6667, \"secret\"}, {\"vendetta.fef.net\", \"iso8859-1\", 7000}, {\"irc.sometestserver.net\", \"utf-8\"}].","Приклад:  [{\"irc.lucky.net\", \"koi8-r\", 6667, \"secret\"}, {\"vendetta.fef.net\", \"iso8859-1\", 7000}, {\"irc.sometestserver.net\", \"utf-8\"}]."}.
-{"Export data of all users in the server to PIEFXIS files (XEP-0227):","Експорт даних всіх користувачів сервера до файлу PIEFXIS (XEP-0227):"}.
-{"Export data of users in a host to PIEFXIS files (XEP-0227):","Експорт даних користувачів домена до файлу PIEFXIS (XEP-0227):"}.
-=======
 {"Enter username and encodings you wish to use for connecting to IRC servers","Введіть ім'я користувача та кодування, які будуть використовуватися при підключенні до IRC-серверів"}.
 {"Erlang Jabber Server","Erlang Jabber Server"}.
 {"Example: [{\"irc.lucky.net\", \"koi8-r\"}, {\"vendetta.fef.net\", \"iso8859-1\"}].","Приклад: [{\"irc.lucky.net\", \"koi8-r\"}, {\"vendetta.fef.net\", \"iso8859-1\"}]."}.
->>>>>>> cd09381e
 {"Family Name","Прізвище"}.
 {"February","лютого"}.
 {"Fill in fields to search for any matching Jabber User","Заповніть поля для пошуку користувача Jabber"}.
@@ -148,20 +108,10 @@
 {"has been kicked","вигнали з кімнати"}.
 {" has set the subject to: "," встановив(ла) тему: "}.
 {"Host","Хост"}.
-<<<<<<< HEAD
-{"If you want to specify different ports, passwords, encodings for IRC servers, fill this list with values in format '{\"irc server\", \"encoding\", port, \"password\"}'.  By default this service use \"~s\" encoding, port ~p, empty password.","Щоб вказати різні порти, паролі та кодування для різних серверів IRC, заповніть список значеннями в форматі '{\"irc server\", \"encoding\", port, \"password\"}'. За замовчуванням ця служба використовує \"~s\" кодування, порт ~p, пустий пароль."}.
-{"Import Directory","Імпорт з директорії"}.
-{"Import File","Імпорт з файла"}.
-{"Import user data from jabberd14 spool file:","Імпорт користувачів з файла спула jabberd14:"}.
-{"Import User from File at ","Імпортування користувача з файла на "}.
-{"Import users data from a PIEFXIS file (XEP-0227):","Імпорт даних користовучів з файлу PIEFXIS (XEP-0227):"}.
-{"Import users data from jabberd14 spool directory:","Імпорт користувачів з діректорії спула jabberd14:"}.
-=======
 {"If you want to specify different encodings for IRC servers, fill this list with values in format '{\"irc server\", \"encoding\"}'.  By default this service use \"~s\" encoding.","Щоб вказати різні кодування для різних серверів IRC, заповніть список значеннями в форматі '{\"irc server\", \"encoding\"}'. За замовчуванням ця служба використовує кодування \"~s\"."}.
 {"Import Directory","Імпорт з директорії"}.
 {"Import File","Імпорт з файла"}.
 {"Import User from File at ","Імпортування користувача з файла на "}.
->>>>>>> cd09381e
 {"Import Users from Dir at ","Імпортування користувача з директорії на "}.
 {"Import Users From jabberd14 Spool Files","Імпорт користувачів зі спулу jabberd14"}.
 {"Improper message type","Неправильний тип повідомлення"}.
@@ -169,34 +119,16 @@
 {"Invalid affiliation: ~s","Недопустимий ранг: ~s"}.
 {"Invalid role: ~s","Недопустима роль: ~s"}.
 {"IP addresses","IP адреси"}.
-<<<<<<< HEAD
-{"IP","IP"}.
-{"IRC channel (don't put the first #)","Канал IRC (не використовуйте спереду #)"}.
-{"IRC server","IRC-сервер"}.
-{"IRC settings","Парметри IRC"}.
 {"IRC Transport","IRC Транспорт"}.
-{"IRC username","Ім'я користувача IRC"}.
-=======
-{"IRC Transport","IRC Транспорт"}.
->>>>>>> cd09381e
 {"IRC Username","Ім'я користувача IRC"}.
 {"is now known as","змінив(ла) им'я на"}.
 {"It is not allowed to send private messages of type \"groupchat\"","Не дозволяється надсилати приватні повідомлення типу \"groupchat\""}.
 {"It is not allowed to send private messages to the conference","Не дозволяється надсилати приватні повідомлення  в конференцію"}.
 {"It is not allowed to send private messages","Приватні повідомлення не дозволені"}.
 {"Jabber ID","Jabber ID"}.
-<<<<<<< HEAD
-{"Jabber ID ~s is invalid","Jabber ID ~s недопустимий"}.
-{"January","січня"}.
-{"Join IRC channel","Приєднатися до каналу IRC"}.
-{"joins the room","увійшов(ла) в кімнату"}.
-{"Join the IRC channel here.","Приєднатися до каналу IRC"}.
-{"Join the IRC channel in this Jabber ID: ~s","Приєднатися до каналу IRC з Jabber ID: ~s"}.
-=======
 {"January","січня"}.
 {"Jabber ID ~s is invalid","JID ~s недопустимий"}.
 {"joins the room","увійшов(ла) в кімнату"}.
->>>>>>> cd09381e
 {"July","липня"}.
 {"June","червня"}.
 {"Last Activity","Останнє підключення"}.
@@ -209,10 +141,6 @@
 {"List of modules to start","Список завантажуваних модулів"}.
 {"Low level update script","Низькорівневий сценарій поновлення"}.
 {"Make participants list public","Зробити список учасників видимим всім"}.
-<<<<<<< HEAD
-{"Make room captcha protected","Зробити кімнату захищеною капчею"}.
-=======
->>>>>>> cd09381e
 {"Make room members-only","Кімната тільки для зареєтрованых учасників"}.
 {"Make room moderated","Зробити кімнату модерованою"}.
 {"Make room password protected","Зробити кімнату захищеною паролем"}.
@@ -223,21 +151,13 @@
 {"Max # of items to persist","Максимальне число збережених публікацій"}.
 {"Max payload size in bytes","Максимальний розмір корисного навантаження в байтах"}.
 {"May","травня"}.
-<<<<<<< HEAD
-{"Membership is required to enter this room","В цю конференціию можуть входити тільки її члени"}.
-=======
 {"Membership required to enter this room","В цю конференціию можуть входити тільки її члени"}.
->>>>>>> cd09381e
 {"Members:","Члени:"}.
 {"Memory","Пам'ять"}.
 {"Message body","Тіло повідомлення"}.
 {"Middle Name","По-батькові"}.
 {"Moderator privileges required","Необхідні права модератора"}.
 {"moderators only","тільки модераторам"}.
-<<<<<<< HEAD
-{"Modified modules","Змінені модулі"}.
-=======
->>>>>>> cd09381e
 {"Modules at ","Модулі на "}.
 {"Modules","Модулі"}.
 {"Module","Модуль"}.
@@ -245,11 +165,8 @@
 {"Name:","Назва:"}.
 {"Name","Назва"}.
 {"Never","Ніколи"}.
-<<<<<<< HEAD
-=======
 {"Nickname is already in use by another occupant","Псевдонім зайнятий кимось з присутніх"}.
 {"Nickname is registered by another person","Псевдонім зареєстрований кимось іншим"}.
->>>>>>> cd09381e
 {"Nickname Registration at ","Реєстрація псевдоніма на "}.
 {"Nickname ~s does not exist in the room","Псевдонім ~s в кімнаті відсутній"}.
 {"Nickname","Псевдонім"}.
@@ -262,22 +179,13 @@
 {"No limit","Без обмежень"}.
 {"None","Немає"}.
 {"No resource provided","Не вказаний ресурс"}.
-<<<<<<< HEAD
-{"Not Found","не знайдено"}.
-=======
->>>>>>> cd09381e
 {"Notify subscribers when items are removed from the node","Повідомляти абонентів про видалення публікацій із збірника"}.
 {"Notify subscribers when the node configuration changes","Повідомляти абонентів про зміни в конфігурації збірника"}.
 {"Notify subscribers when the node is deleted","Повідомляти абонентів про видалення збірника"}.
 {"November","листопада"}.
 {"Number of occupants","Кількість присутніх"}.
-<<<<<<< HEAD
-{"Number of online users","Кількість підключених користувачів"}.
-{"Number of registered users","Кількість зареєстрованих користувачів"}.
-=======
 {"Number of online users","Кількість Підключених Користувачів"}.
 {"Number of registered users","Кількість Зареєстрованих Користувачів"}.
->>>>>>> cd09381e
 {"October","грудня"}.
 {"Offline Messages:","Офлайнові повідомлення:"}.
 {"Offline Messages","Офлайнові повідомлення"}.
@@ -286,13 +194,8 @@
 {"Online Users","Підключені користувачі"}.
 {"Online","Підключений"}.
 {"Only deliver notifications to available users","Доставляти повідомленнями тільки доступним користувачам"}.
-<<<<<<< HEAD
-{"Only moderators and participants are allowed to change the subject in this room","Тільки модератори та учасники можуть змінювати тему в цій кімнаті"}.
-{"Only moderators are allowed to change the subject in this room","Тільки модератори можуть змінювати тему в цій кімнаті"}.
-=======
 {"Only moderators and participants are allowed to change subject in this room","Тільки модератори та учасники можуть змінювати тему в цій кімнаті"}.
 {"Only moderators are allowed to change subject in this room","Тільки модератори можуть змінювати тему в цій кімнаті"}.
->>>>>>> cd09381e
 {"Only occupants are allowed to send messages to the conference","Тільки присутнім дозволяється надсилати повідомленняя в конференцію"}.
 {"Only occupants are allowed to send queries to the conference","Тільки присутнім дозволяється відправляти запити в конференцію"}.
 {"Only service administrators are allowed to send service messages","Тільки адміністратор сервісу може надсилати службові повідомлення"}.
@@ -304,11 +207,7 @@
 {"Outgoing s2s Servers:","Вихідні s2s-сервери:"}.
 {"Owner privileges required","Необхідні права власника"}.
 {"Packet","Пакет"}.
-<<<<<<< HEAD
-{"Password ~b","Пароль ~b"}.
-=======
 {"Password required to enter this room","Щоб зайти в цю конференцію, необхідний пароль"}.
->>>>>>> cd09381e
 {"Password Verification","Перевірка Пароля"}.
 {"Password:","Пароль:"}.
 {"Password","Пароль"}.
@@ -318,43 +217,24 @@
 {"Period: ","Період"}.
 {"Persist items to storage","Зберегати публікації до сховища"}.
 {"Ping","Пінг"}.
-<<<<<<< HEAD
-{"Please note that these options will only backup the builtin Mnesia database. If you are using the ODBC module, you also need to backup your SQL database separately.","Зауважте, що ця опція відповідає за резервне копіювання тільки вбудованної бази даних Mnesia. Якщо Ви також використовуєте інше сховище для даних (наприклад за допомогою модуля ODBC), то його резервне копіювання потрібно робити окремо."}.
-{"Pong","Понг"}.
-{"Port ~b","Порт ~b"}.
-{"Port","Порт"}.
-{"Present real Jabber IDs to","Зробити реальні Jabber ID учасників видимими"}.
-{"private, ","приватна, "}.
-{"Protocol","Протокол"}.
-=======
 {"Pong","Понг"}.
 {"Port","Порт"}.
 {"Present real Jabber IDs to","Зробити реальні JID учасників видимими"}.
 {"private, ","приватна, "}.
->>>>>>> cd09381e
 {"Publish-Subscribe","Опублікувати-Абонувати"}.
 {"PubSub subscriber request","Запит на абонування PubSub"}.
 {"Queries to the conference members are not allowed in this room","Запити до користувачів в цій конференції зоборонені"}.
 {"RAM and disc copy","ОЗП та диск"}.
 {"RAM copy","ОЗП"}.
 {"Raw","необроблений формат"}.
-<<<<<<< HEAD
-{"Really delete message of the day?","Насправді видалити повідомлення дня?"}.
-=======
 {"(Raw)","(Необроблений формат)"}.
 {"Really delete message of the day?","Дійсно видалити повідомлення дня"}.
->>>>>>> cd09381e
 {"Recipient is not in the conference room","Адресата немає в конференції"}.
 {"Registered Users:","Зареєстровані користувачі:"}.
 {"Registered Users","Зареєстровані користувачі"}.
 {"Registration in mod_irc for ","Реєстрація в mod_irc для "}.
-<<<<<<< HEAD
-{"Remote copy","не зберігаеться локально"}.
-{"Remove All Offline Messages","Видалити всі офлайнові повідомлення"}.
-=======
 {"Remark that these options will only backup the builtin Mnesia database. If you are using the ODBC module, you also need to backup your SQL database separately.","Зауважте, що тут відбувається резервне копіювання тільки вбудованної бази даних Mnesia. Якщо Ви також використовуєте інше сховище для даних (наприклад за допомогою модуля ODBC), то його резервне копіювання потрібно робити окремо."}.
 {"Remote copy","не зберігаеться локально"}.
->>>>>>> cd09381e
 {"Remove User","Видалити користувача"}.
 {"Remove","Видалити"}.
 {"Replaced by new connection","Замінено новим з'єднанням"}.
@@ -368,11 +248,6 @@
 {"Restore","Відновлення з резервної копії"}.
 {"Room Configuration","Конфігурація кімнати"}.
 {"Room creation is denied by service policy","Створювати конференцію заборонено політикою служби"}.
-<<<<<<< HEAD
-{"Room description","Опис кімнати"}.
-{"Room Occupants","Учасники кімнати"}.
-=======
->>>>>>> cd09381e
 {"Room title","Назва кімнати"}.
 {"Roster groups allowed to subscribe","Дозволені для абонування групи ростера"}.
 {"Roster of ","Ростер користувача "}.
@@ -385,34 +260,20 @@
 {"Script check","Перевірка сценарію"}.
 {"Search Results for ","Результати пошуку в "}.
 {"Search users in ","Пошук користувачів в "}.
-<<<<<<< HEAD
-{"Send announcement to all online users on all hosts","Надіслати сповіщення всім підключеним користувачам на всіх віртуальних серверах"}.
-{"Send announcement to all online users","Надіслати сповіщення всім підключеним користувачам"}.
-{"Send announcement to all users on all hosts","Надіслати сповіщення до усіх користувачів на усіх хостах"}.
-{"Send announcement to all users","Надіслати сповіщення всім користувачам"}.
-{"September","вересня"}.
-{"Server ~b","Сервер ~b"}.
-=======
 {"Send announcement to all online users on all hosts","Надіслати оголошення всім підключеним користувачам на всіх віртуальних серверах"}.
 {"Send announcement to all online users","Надіслати оголошення всім підключеним користувачам"}.
 {"Send announcement to all users on all hosts","Надіслати сповіщення до усіх користувачів на усіх хостах"}.
 {"Send announcement to all users","Надіслати оголошення всім користувачам"}.
 {"September","вересня"}.
->>>>>>> cd09381e
 {"Set message of the day and send to online users","Встановити повідомлення дня та надіслати його підключеним користувачам"}.
 {"Set message of the day on all hosts and send to online users","Встановити повідомлення дня на всіх хостах та надійслати його підключеним користувачам"}.
 {"Shared Roster Groups","Спільні групи контактів"}.
 {"Show Integral Table","Показати інтегральну таблицю"}.
 {"Show Ordinary Table","Показати звичайну таблицю"}.
-<<<<<<< HEAD
-{"Shut Down Service","Вимкнути Сервіс"}.
-{"~s invites you to the room ~s","~s запрошує вас до кімнати ~s"}.
-=======
 {"Shut Down Service","Відключити Сервіс"}.
 {"~s invites you to the room ~s","~s запрошує вас до кімнати ~s"}.
 {"Size","Розмір"}.
 {"Specified nickname is already registered","Вказаний псевдонім вже зареєстрований"}.
->>>>>>> cd09381e
 {"Specify the access model","Визначити модель доступу"}.
 {"Specify the publisher model","Умови публікації"}.
 {"~s's Offline Messages Queue","Черга офлайнових повідомлень ~s"}.
@@ -434,13 +295,6 @@
 {"Subscriber Address","Адреса абонента"}.
 {"Subscription","Підписка"}.
 {"Sunday","Неділя"}.
-<<<<<<< HEAD
-{"That nickname is already in use by another occupant","Псевдонім зайнято кимось з присутніх"}.
-{"That nickname is registered by another person","Псевдонім зареєстровано кимось іншим"}.
-{"The captcha is valid.","Перевірку капчею закінчено успішно"}.
-{"The collections with which a node is affiliated","Колекція, до якої входить вузел"}.
-=======
->>>>>>> cd09381e
 {"the password is","пароль:"}.
 {"This participant is kicked from the room because he sent an error message to another participant","Цього учасника було відключено від кімнати через те, що він надіслав помилкове повідомлення іншому учаснику"}.
 {"This participant is kicked from the room because he sent an error message","Цього учасника було відключено від кімнати через те, що він надіслав помилкове повідомлення"}.
@@ -457,12 +311,7 @@
 {"Transactions Logged:","Транзакції запротокольовані:"}.
 {"Transactions Restarted:","Транзакції перезапущені:"}.
 {"Tuesday","Вівторок"}.
-<<<<<<< HEAD
-{"Unable to generate a captcha","Не має можливості сгенерувати капчу"}.
-{"Unauthorized","Не авторізован"}.
-=======
 {"Updated modules","Поновлені модулі"}.
->>>>>>> cd09381e
 {"Update message of the day (don't send)","Поновити повідомлення дня (не надсилати)"}.
 {"Update message of the day on all hosts (don't send)","Оновити повідомлення дня на всіх хостах (не надсилати)"}.
 {"Update plan","План поновлення"}.
@@ -472,21 +321,14 @@
 {"Uptime:","Час роботи:"}.
 {"Use of STARTTLS required","Ви мусите використовувати STARTTLS"}.
 {"User Management","Управління Користувачами"}.
-<<<<<<< HEAD
-{"Users are not allowed to register accounts so quickly","Користувачам не дозволено так часто реєструвати облікові записи"}.
-=======
 {"Users are not allowed to register accounts so fast","Користувачам не дозволено так часто реєструвати облікові записи"}.
->>>>>>> cd09381e
 {"Users Last Activity","Статистика останнього підключення користувачів"}.
 {"Users","Користувачі"}.
 {"User ","Користувач "}.
 {"User","Користувач"}.
 {"Validate","Затвердити"}.
 {"vCard User Search","Пошук користувачів по vCard"}.
-<<<<<<< HEAD
-=======
 {"Virtual Hosts","Віртуальні хости"}.
->>>>>>> cd09381e
 {"Visitors are not allowed to change their nicknames in this room","Відвідувачам не дозволяється змінювати псевдонім в цій кімнаті"}.
 {"Visitors are not allowed to send messages to all occupants","Відвідувачам не дозволяється надсилати повідомлення всім присутнім"}.
 {"Wednesday","Середа"}.
@@ -494,17 +336,8 @@
 {"Whether to allow subscriptions","Дозволити передплату"}.
 {"You have been banned from this room","Вам заборонено входити в цю конференцію"}.
 {"You must fill in field \"Nickname\" in the form","Вам необхідно заповнити поле \"Псевдонім\" у формі"}.
-<<<<<<< HEAD
-{"You need an x:data capable client to configure mod_irc settings","Для налагодження параметрів mod_irc необхідно використовувати клієнт, що має підтримку x:data"}.
-{"You need an x:data capable client to configure room","Для конфігурування кімнати потрібно використовувати клієнт з підтримкою x:data"}.
-{"You need an x:data capable client to register nickname","Для реєстрації псевдоніму необхідно використовувати клієнт з ідтримкою x:data"}.
-{"You need an x:data capable client to search","Для пошуку необхідний x:data-придатний клієнт"}.
-{"Your contact offline message queue is full. The message has been discarded.","Черга повідомлень, що не були доставлені, переповнена. Повідомлення не було збережено."}.
-{"Your messages to ~s are being blocked. To unblock them, visit ~s","Ваші повідомлення до ~s блокуються. Для розблокування відвідайте ~s"}.
-=======
 {"You need an x:data capable client to configure mod_irc settings","Для налагодження параметрів mod_irc необхідний x:data-придатний клієнт"}.
 {"You need an x:data capable client to configure room","Для конфігурування кімнати необхідний x:data-придатний кліент"}.
 {"You need an x:data capable client to register nickname","Для реєстрації псевдоніму необхідний x:data-придатний клієнт"}.
 {"You need an x:data capable client to search","Для пошуку необхідний x:data-придатний клієнт"}.
-{"Your contact offline message queue is full. The message has been discarded.","Черга повідомлень, що не були доставлені, переповнена. Повідомлення не було збережено."}.
->>>>>>> cd09381e
+{"Your contact offline message queue is full. The message has been discarded.","Черга повідомлень, що не були доставлені, переповнена. Повідомлення не було збережено."}.