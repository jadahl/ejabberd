{"Access Configuration","Configuração de Acesso"}.
{"Access Control List Configuration","Configuração da Lista de Controle de Acesso"}.
{"Access control lists","Listas de Controle de Acesso"}.
{"Access Control Lists","Listas de Controle de Acesso"}.
{"Access denied by service policy","Aceso denegado por la política do serviço"}.
{"Access Rules","Regras de Aceso"}.
{"Access rules","Regras de acesso"}.
{"Action on user","Ação no usuário"}.
{"Add Jabber ID","Adicionar ID jabber"}.
{"Add New","Adicionar novo"}.
{"Add User","Adicionar usuário"}.
{"Administration","Administração"}.
{"Administration of ","Administração de "}.
{"Administrator privileges required","Se necessita privilégios de administrador"}.
{"A friendly name for the node","Um nome familiar para o nó"}.
{"All activity","Toda la atividade"}.
<<<<<<< HEAD
{"Allow this Jabber ID to subscribe to this pubsub node?","Autorizar este Jabber ID para a inscrição neste tópico pubsub ?"}.
{"Allow users to change the subject","Permitir a usuários modificar o assunto"}.
=======
{"Allow this Jabber ID to subscribe to this pubsub node?","Autorizar este JID para a inscrição neste tópico pubsub ?"}.
{"Allow users to change subject","Permitir a usuários modificar o assunto"}.
>>>>>>> cd09381e
{"Allow users to query other users","Permitir a usuários pesquisar informações sobre os demais"}.
{"Allow users to send invites","Permitir a usuários envio de convites"}.
{"Allow users to send private messages","Permitir a usuários enviarem mensagens privadas"}.
{"Allow visitors to change nickname","Permitir mudança de apelido aos visitantes"}.
{"Allow visitors to send status text in presence updates","Permitir atualizações de status aos visitantes"}.
{"All Users","Todos os usuários"}.
{"Announcements","Anúncios"}.
{"anyone","qualquer um"}.
<<<<<<< HEAD
{"A password is required to enter this room","Se necessita senha para entrar em esta sala"}.
=======
>>>>>>> cd09381e
{"April","Abril"}.
{"August","Agosto"}.
{"Backup Management","Gestão de copia de segurança"}.
{"Backup of ","Backup de"}.
{"Backup","Salvar cópia de segurança"}.
{"Backup to File at ","Salvar cópia de segurança para arquivo em "}.
{"Bad format","Formato incorreto"}.
{"Birthday","Aniversário"}.
{"Change Password","Mudar senha"}.
{"Change User Password","Alterar Senha do Usuário"}.
{"Chatroom configuration modified","Configuração da sala de bate-papo modificada"}.
{"Chatrooms","Salas de Chat"}.
{"Choose a username and password to register with this server","Escolha um nome de usuário e senha para registrar-se neste servidor"}.
{"Choose modules to stop","Selecione módulos a parar"}.
{"Choose storage type of tables","Selecione o tipo de armazenamento das tabelas"}.
{"Choose whether to approve this entity's subscription.","Aprovar esta assinatura."}.
{"City","Cidade"}.
{"Commands","Comandos"}.
{"Conference room does not exist","La sala de conferencias não existe"}.
{"Configuration","Configuração"}.
<<<<<<< HEAD
{"Configuration of room ~s","Configuração para ~s"}.
{"Connected Resources:","Recursos conectados:"}.
{"Connections parameters","Parametros para as Conexões"}.
=======
{"Configuration for ","Configuração para "}.
{"Connected Resources:","Recursos conectados:"}.
>>>>>>> cd09381e
{"Country","País"}.
{"CPU Time:","Tempo de CPU"}.
{"Database","Base de dados"}.
{"Database Tables at ","Tabelas de base de dados em"}.
{"Database Tables Configuration at ","Configuração de Tabelas de Base de dados em "}.
{"December","Dezembro"}.
{"Default users as participants","Usuários padrões como participantes"}.
{"Delete","Eliminar"}.
{"Delete message of the day","Apagar mensagem do dia"}.
{"Delete message of the day on all hosts","Apagar a mensagem do dia em todos os hosts"}.
{"Delete Selected","Remover os selecionados"}.
{"Delete User","Deletar Usuário"}.
{"Deliver event notifications","Entregar as notificações de evento"}.
{"Deliver payloads with event notifications","Enviar payloads junto com as notificações de eventos"}.
{"Description:","Descrição:"}.
{"Disc only copy","Copia em disco somente"}.
{"Displayed Groups:","Grupos Indicados"}.
{"Dump Backup to Text File at ","Exporta cópia de segurança para arquivo de texto em "}.
{"Dump to Text File","Exportar para arquivo de texto"}.
{"Edit Properties","Editar propriedades"}.
{"ejabberd IRC module","Módulo de IRC para ejabberd"}.
{"ejabberd MUC module","Módulo de MUC para ejabberd"}.
{"ejabberd Publish-Subscribe module","Módulo para Publicar Tópicos do ejabberd"}.
{"ejabberd SOCKS5 Bytestreams module","Modulo ejabberd SOCKS5 Bytestreams"}.
{"ejabberd vCard module","Módulo vCard para ejabberd"}.
{"ejabberd virtual hosts","Maquinas virtuais de ejabberd"}.
{"ejabberd Web Admin","ejabberd Web Admin"}.
<<<<<<< HEAD
{"Elements","Elementos"}.
{"Email","e-mail"}.
{"Enable logging","Permitir criação de logs"}.
{"Encoding for server ~b","Codificação para o servidor ~b"}.
=======
{"Email","e-mail"}.
{"Enable logging","Permitir criação de logs"}.
{"Encodings","Codificação"}.
>>>>>>> cd09381e
{"End User Session","Terminar Sessão do Usuário"}.
{"Enter list of {Module, [Options]}","Introduza lista de {módulo, [opções]}"}.
{"Enter nickname you want to register","Introduza o apelido que quer registrar"}.
{"Enter path to backup file","Introduza o caminho do arquivo de cópia de segurança"}.
{"Enter path to jabberd14 spool dir","Introduza o caminho para o diretório de spools do jabberd14"}.
{"Enter path to jabberd14 spool file","Introduza o caminho para o arquivo de spool do jabberd14"}.
{"Enter path to text file","Introduza caminho para o arquivo de texto"}.
<<<<<<< HEAD
{"Enter the text you see","Insira o texto que você vê"}.
{"Enter username and encodings you wish to use for connecting to IRC servers.  Press 'Next' to get more fields to fill in.  Press 'Complete' to save settings.","Insira o nome de usuário e codificações que você deseja usar para conectar-se aos servidores de IRC. Depois, presione 'Next' ('Próximo') para exibir mais campos que devem ser preenchidos. Ao final, pressione 'Complete' ('Completar') para salvar a configuração."}.
{"Enter username, encodings, ports and passwords you wish to use for connecting to IRC servers","Insira o nome de usuário, codificações, portas e senhas que vocêdeseja para usar nos servidores IRC"}.
{"Erlang Jabber Server","Servidor Jabber em Erlang"}.
{"Error","Erro"}.
{"Example: [{\"irc.lucky.net\", \"koi8-r\", 6667, \"secret\"}, {\"vendetta.fef.net\", \"iso8859-1\", 7000}, {\"irc.sometestserver.net\", \"utf-8\"}].","Exemplo: [{\"irc.teste.net\", \"koi8-r\"}, 6667, \"senha\"}, {\"dominio.foo.net\", \"iso8859-1\", 7000}, {\"irc.servidordeteste.net\", \"utf-8\"}]."}.
{"Export data of all users in the server to PIEFXIS files (XEP-0227):","Exportar dados de todos os usuários no servidor para arquivos PIEFXIS files (XEP-0227):"}.
{"Export data of users in a host to PIEFXIS files (XEP-0227):","Exportar dados dos usuários em um host, para arquivos PIEFXIS (XEP-0227):"}.
=======
{"Enter username and encodings you wish to use for connecting to IRC servers","Introduza o nome de usuário e codificações de caracteres que quer usar ao conectar-se aos servidores de IRC"}.
{"Erlang Jabber Server","Servidor Jabber em Erlang"}.
{"Example: [{\"irc.lucky.net\", \"koi8-r\"}, {\"vendetta.fef.net\", \"iso8859-1\"}].","Exemplo: [{\"irc.lucky.net\", \"koi8-r\"}, {\"vendetta.fef.net\", \"iso8859-1\"}]."}.
>>>>>>> cd09381e
{"Family Name","Nome de família"}.
{"February","Fevereiro"}.
{"Fill in fields to search for any matching Jabber User","Preencha campos para buscar usuários Jabber que concordem"}.
{"Fill in the form to search for any matching Jabber User (Add * to the end of field to match substring)","Preencha o formulário para buscar usuários Jabber. Agrega * ao final de um campo para buscar sub-palavras."}.
{"Friday","Sexta"}.
{"From","De"}.
{"From ~s","De ~s"}.
{"Full Name","Nome completo"}.
{"Get Number of Online Users","Obter Número de Usuários Online"}.
{"Get Number of Registered Users","Obter Número de Usuários Registrados"}.
{"Get User Last Login Time","Obter a Data do Último Login"}.
{"Get User Password","Obter Senha do Usuário"}.
{"Get User Statistics","Obter Estatísticas do Usuário"}.
{"Group ","Grupo "}.
{"Groups","Grupos"}.
{"has been banned","foi banido"}.
{"has been kicked because of an affiliation change","foi desconectado porque por afiliação inválida"}.
{"has been kicked because of a system shutdown","foi desconectado porque o sistema foi desligado"}.
{"has been kicked because the room has been changed to members-only","foi desconectado porque a política da sala mudou, só membros são permitidos"}.
{"has been kicked","foi removido"}.
{" has set the subject to: "," a posto o assunto: "}.
{"Host","Máquina"}.
<<<<<<< HEAD
{"If you want to specify different ports, passwords, encodings for IRC servers, fill this list with values in format '{\"irc server\", \"encoding\", port, \"password\"}'.  By default this service use \"~s\" encoding, port ~p, empty password.","Se você deseja especificar portas diferentes, senhas ou codifações para servidores de IRC, complete esta lista com os valores no formato: '{\"servidor IRC\", \"codificação\", porta, \"senha\"}'. Por padrão, este serviço usa a codificação \"~s\", porta \"~p\", e senha em branco (vazia)"}.
{"Import Directory","Importar diretório"}.
{"Import File","Importar arquivo"}.
{"Import user data from jabberd14 spool file:","Importar usuário de arquivo jabberd14:"}.
{"Import User from File at ","Importar usuário a partir do arquivo em "}.
{"Import users data from a PIEFXIS file (XEP-0227):","Importar usuários de um arquivo PIEFXIS (XEP-0227): "}.
{"Import users data from jabberd14 spool directory:","Importar dados dos usuários a partir da fila jabberd14"}.
=======
{"If you want to specify different encodings for IRC servers, fill this list with values in format '{\"irc server\", \"encoding\"}'.  By default this service use \"~s\" encoding.","Se deseja especificar codificações de caracteres diferentes para cada servidor IRC preencha esta lista com valores no formato '{\"servidor irc\", \"codificação\"}'.  Este serviço usa por padrão a codificação \"~s\"."}.
{"Import Directory","Importar diretório"}.
{"Import File","Importar arquivo"}.
{"Import User from File at ","Importar usuário a partir do arquivo em "}.
>>>>>>> cd09381e
{"Import Users from Dir at ","Importar usuários a partir do diretório em "}.
{"Import Users From jabberd14 Spool Files","Importar usuários de arquivos jabberd14"}.
{"Improper message type","Tipo de mensagem incorreto"}.
{"Incorrect password","Senha incorreta"}.
{"Invalid affiliation: ~s","Afiliação não válida: ~s"}.
{"Invalid role: ~s","Rol não válido: ~s"}.
{"IP addresses","Endereços IP"}.
<<<<<<< HEAD
{"IP","IP"}.
{"IRC channel (don't put the first #)","Canal IRC (não coloque o #)"}.
{"IRC server","Servidor IRC"}.
{"IRC settings","Configurações do IRC"}.
{"IRC Transport","IRC Transport"}.
{"IRC username","Nome de usuário no IRC"}.
=======
{"IRC Transport","IRC Transport"}.
>>>>>>> cd09381e
{"IRC Username","Nome de usuário no IRC"}.
{"is now known as","é agora conhecido como"}.
{"It is not allowed to send private messages","Não é permitido enviar mensagens privadas"}.
{"It is not allowed to send private messages of type \"groupchat\"","No está permitido enviar mensagens privados do tipo \"groupchat\""}.
{"It is not allowed to send private messages to the conference","Impedir o envio de mensagens privados a la sala"}.
{"Jabber ID","ID Jabber"}.
<<<<<<< HEAD
{"Jabber ID ~s is invalid","O Jabber ID ~s não es válido"}.
{"January","Janeiro"}.
{"Join IRC channel","Entrar no canal IRC"}.
{"joins the room","Entrar na sala"}.
{"Join the IRC channel here.","Entrar no canal IRC."}.
{"Join the IRC channel in this Jabber ID: ~s","Entrar no canal IRC, neste ID Jabber: ~s"}.
=======
{"January","Janeiro"}.
{"Jabber ID ~s is invalid","O JID ~s não es válido"}.
{"joins the room","Entrar na sala"}.
>>>>>>> cd09381e
{"July","Julho"}.
{"June","Junho"}.
{"Last Activity","Última atividade"}.
{"Last login","Último login"}.
{"Last month","Último mês"}.
{"Last year","Último ano"}.
{"leaves the room","Sair da sala"}.
{"Listened Ports at ","Portas de escuta em "}.
{"Listened Ports","Portas escutadas"}.
{"List of modules to start","Listas de módulos para inicializar"}.
{"Low level update script","Script de atualização low level"}.
{"Make participants list public","Tornar pública a lista de participantes"}.
<<<<<<< HEAD
{"Make room captcha protected","Tornar protegida a senha da sala"}.
=======
>>>>>>> cd09381e
{"Make room members-only","Tornar sala apenas para membros"}.
{"Make room moderated","Tornar a sala moderada"}.
{"Make room password protected","Tornar protegida a senha da sala"}.
{"Make room persistent","Tornar sala persistente"}.
{"Make room public searchable","Tornar sala pública possível de ser encontrada"}.
{"March","Março"}.
{"Maximum Number of Occupants","Número máximo de participantes"}.
{"Max # of items to persist","Máximo # de elementos que persistem"}.
{"Max payload size in bytes","Máximo tamanho do payload em bytes"}.
{"May","Maio"}.
<<<<<<< HEAD
{"Membership is required to enter this room","Necessitas ser membro de esta sala para poder entrar"}.
=======
{"Membership required to enter this room","Necessitas ser membro de esta sala para poder entrar"}.
>>>>>>> cd09381e
{"Members:","Miembros:"}.
{"Memory","Memória"}.
{"Message body","Corpo da mensagem"}.
{"Middle Name","Apelido"}.
{"Moderator privileges required","Se necessita privilégios de moderador"}.
{"moderators only","apenas moderadores"}.
<<<<<<< HEAD
{"Modified modules","Módulos atualizados"}.
=======
>>>>>>> cd09381e
{"Module","Módulo"}.
{"Modules at ","Módulos em "}.
{"Modules","Módulos"}.
{"Monday","Segunda"}.
{"Name:","Nome:"}.
{"Name","Nome"}.
{"Never","Nunca"}.
{"Nickname","Apelido"}.
<<<<<<< HEAD
=======
{"Nickname is already in use by another occupant","O nick já está sendo usado por outro ocupante"}.
{"Nickname is registered by another person","O nick já está registrado por outra pessoa"}.
>>>>>>> cd09381e
{"Nickname Registration at ","Registro do apelido em "}.
{"Nickname ~s does not exist in the room","O nick ~s não existe em la sala"}.
{"No body provided for announce message","Nenhum corpo de texto fornecido para anunciar mensagem"}.
{"No Data","Nenhum dado"}.
{"Node ID","ID do Tópico"}.
{"Node ","Nó"}.
{"Node not found","Nó não encontrado"}.
{"Nodes","Nós"}.
{"No limit","Ilimitado"}.
{"None","Nenhum"}.
{"No resource provided","Recurso não foi fornecido"}.
<<<<<<< HEAD
{"Not Found","Nào encontrado"}.
=======
>>>>>>> cd09381e
{"Notify subscribers when items are removed from the node","Notificar subscritores quando os elementos se eliminem do nodo"}.
{"Notify subscribers when the node configuration changes","Notificar subscritores quando cambia la configuração do nodo"}.
{"Notify subscribers when the node is deleted","Notificar subscritores quando o nodo se elimine"}.
{"November","Novembro"}.
{"Number of occupants","Número de participantes"}.
{"Number of online users","Número de usuários online"}.
{"Number of registered users","Número de usuários registrados"}.
{"October","Outubro"}.
{"Offline Messages:","Mensagens offline"}.
{"Offline Messages","Mensagens offline"}.
{"OK","OK"}.
{"Online","Conectado"}.
{"Online Users","Usuários conectados"}.
{"Online Users:","Usuários online"}.
{"Only deliver notifications to available users","Solo enviar notificações aos usuários disponíveis"}.
<<<<<<< HEAD
{"Only moderators and participants are allowed to change the subject in this room","Somente os moderadores e os participamentes podem alterar o assunto desta sala"}.
{"Only moderators are allowed to change the subject in this room","Somente os moderadores podem alterar o assunto desta sala"}.
=======
{"Only moderators and participants are allowed to change subject in this room","Solo os moderadores y participantes podem cambiar o assunto de esta sala"}.
{"Only moderators are allowed to change subject in this room","Solo os moderadores podem cambiar o assunto de esta sala"}.
>>>>>>> cd09381e
{"Only occupants are allowed to send messages to the conference","Solo os ocupantes podem enviar mensagens a la sala"}.
{"Only occupants are allowed to send queries to the conference","Solo os ocupantes podem enviar consultas a la sala"}.
{"Only service administrators are allowed to send service messages","Apenas administradores possuem permissão para enviar mensagens de serviço"}.
{"Options","Opções"}.
{"Organization Name","Nome da organização"}.
{"Organization Unit","Unidade da organização"}.
{"Outgoing s2s Connections","Conexões que partam de s2s"}.
{"Outgoing s2s Connections:","Conexões que partem de s2s"}.
{"Outgoing s2s Servers:","Servidores que partem de s2s"}.
{"Owner privileges required","Se requere privilégios de proprietário da sala"}.
{"Packet","Pacote"}.
<<<<<<< HEAD
{"Password ~b","Senha ~b"}.
=======
{"Password required to enter this room","Se necessita senha para entrar em esta sala"}.
>>>>>>> cd09381e
{"Password:","Senha:"}.
{"Password","Senha"}.
{"Password Verification","Verificação de Senha"}.
{"Path to Dir","Caminho para o diretório"}.
{"Path to File","Caminho do arquivo"}.
{"Pending","Pendente"}.
{"Period: ","Período: "}.
{"Persist items to storage","Persistir elementos ao armazenar"}.
{"Ping","Ping"}.
<<<<<<< HEAD
{"Please note that these options will only backup the builtin Mnesia database. If you are using the ODBC module, you also need to backup your SQL database separately.","Observe que tais opções farão backup apenas da base de dados Mnesia. Caso você esteja utilizando o modulo ODBC, você precisará fazer backup de sua base de dados SQL separadamente."}.
{"Pong","Pong"}.
{"Port ~b","Porta ~b"}.
{"Port","Porta"}.
{"Present real Jabber IDs to","Tornar o Jabber ID real visível por"}.
{"private, ","privado"}.
{"Protocol","Porta"}.
=======
{"Pong","Pong"}.
{"Port","Porta"}.
{"Present real Jabber IDs to","Tornar o JID real visível por"}.
{"private, ","privado"}.
>>>>>>> cd09381e
{"Publish-Subscribe","Publicação de Tópico"}.
{"PubSub subscriber request","PubSub requisição de assinante"}.
{"Queries to the conference members are not allowed in this room","Nesta sala não se permite consultas aos membros da sala"}.
{"RAM and disc copy","Copia em RAM y disco"}.
{"RAM copy","Copia em RAM"}.
<<<<<<< HEAD
=======
{"(Raw)","(Intocado)"}.
>>>>>>> cd09381e
{"Raw","Intocado"}.
{"Really delete message of the day?","Deletar realmente a mensagem do dia?"}.
{"Recipient is not in the conference room","O receptor não está em la sala de conferencia"}.
{"Registered Users:","Usuários registrados"}.
{"Registered Users","Usuários Registrados"}.
{"Registration in mod_irc for ","Registro em mod_irc para"}.
<<<<<<< HEAD
{"Remote copy","Copia remota"}.
{"Remove All Offline Messages","Remover Todas as Mensagens Offline"}.
=======
{"Remark that these options will only backup the builtin Mnesia database. If you are using the ODBC module, you also need to backup your SQL database separately.","Observe que tais opções farão backup apenas da base de dados Mnesia. Caso você esteja utilizando o modulo ODBC, você precisará fazer backup de sua base de dados SQL separadamente."}.
{"Remote copy","Copia remota"}.
>>>>>>> cd09381e
{"Remove","Borrar"}.
{"Remove User","Remover usuário"}.
{"Replaced by new connection","Substituído por nova conexão"}.
{"Resources","Recursos"}.
{"Restart","Reiniciar"}.
{"Restart Service","Reiniciar Serviço"}.
{"Restore Backup from File at ","Restaura cópia de segurança a partir do arquivo em "}.
{"Restore binary backup after next ejabberd restart (requires less memory):","Restaurar backup binário após próximo reinicialização do ejabberd (requer menos memória):"}.
{"Restore binary backup immediately:","Restaurar backup binário imediatamente"}.
{"Restore plain text backup immediately:","Restaurar backup plain text imediatamente:"}.
{"Restore","Restaurar"}.
{"Room Configuration","Configuração de salas"}.
{"Room creation is denied by service policy","Se te a denegado criar la sala por política do serviço"}.
<<<<<<< HEAD
{"Room description","Descrição da Sala"}.
{"Room Occupants","Número de participantes"}.
=======
>>>>>>> cd09381e
{"Room title","Título da sala"}.
{"Roster groups allowed to subscribe","Listar grupos autorizados"}.
{"Roster","Lista de contatos"}.
{"Roster of ","Lista de contatos de "}.
{"Roster size","Tamanho da Lista"}.
{"RPC Call Error","Erro de chamada RPC"}.
{"Running Nodes","Nos em execução"}.
{"~s access rule configuration","Configuração da Regra de Acesso ~s"}.
{"Saturday","Sábado"}.
{"Script check","Verificação de Script"}.
{"Search Results for ","Resultados de pesquisa para"}.
{"Search users in ","Procurar usuários em "}.
{"Send announcement to all online users","Enviar anúncio a todos os usuárions online"}.
{"Send announcement to all online users on all hosts","Enviar anúncio a todos usuários online em todas as máquinas"}.
{"Send announcement to all users","Enviar anúncio a todos os usuários"}.
{"Send announcement to all users on all hosts","Enviar aviso para todos os usuários em todos os hosts"}.
{"September","Setembro"}.
<<<<<<< HEAD
{"Server ~b","Servidor ~b"}.
=======
>>>>>>> cd09381e
{"Set message of the day and send to online users","Definir mensagem do dia e enviar a todos usuários online"}.
{"Set message of the day on all hosts and send to online users","Definir mensagem do dia em todos os hosts e enviar para os usuários online"}.
{"Shared Roster Groups","Grupos Shared Roster"}.
{"Show Integral Table","Mostrar Tabela Integral"}.
{"Show Ordinary Table","Mostrar Tabela Ordinária"}.
{"Shut Down Service","Parar Serviço"}.
{"~s invites you to the room ~s","~s convidou você para a sala ~s"}.
<<<<<<< HEAD
=======
{"Size","Tamanho"}.
{"Specified nickname is already registered","O apelido especificado já está registrado"}.
>>>>>>> cd09381e
{"Specify the access model","Especificar os modelos de acesso"}.
{"Specify the publisher model","Especificar o modelo do publicante"}.
{"~s's Offline Messages Queue","~s's Fila de Mensagens Offline"}.
{"Start","Iniciar"}.
{"Start Modules at ","Iniciar módulos em "}.
{"Start Modules","Iniciar módulos"}.
{"Statistics","Estatísticas"}.
{"Statistics of ~p","Estatísticas de ~p"}.
{"Stop Modules at ","Parar módulos em "}.
{"Stop Modules","Parar módulos"}.
{"Stop","Parar"}.
{"Stopped Nodes","Nos parados"}.
{"Storage Type","Tipo de armazenamento"}.
{"Store binary backup:","Armazenar backup binário:"}.
{"Store plain text backup:","Armazenar backup plain text"}.
{"Subject","Assunto"}.
{"Submit","Enviar"}.
{"Submitted","Submetido"}.
{"Subscriber Address","Enderço dos Assinantes"}.
{"Subscription","Subscrição"}.
{"Sunday","Domingo"}.
<<<<<<< HEAD
{"That nickname is already in use by another occupant","O apelido (nick) já está sendo utilizado"}.
{"That nickname is registered by another person","O nick já está registrado por outra pessoa"}.
{"The captcha is valid.","O captcha é inválido."}.
{"The collections with which a node is affiliated","As coleções com as quais o nó está relacionado"}.
=======
>>>>>>> cd09381e
{"the password is","a senha é"}.
{"This participant is kicked from the room because he sent an error message","Este participante foi desconectado da sala de chat por ter enviado uma mensagem de erro."}.
{"This participant is kicked from the room because he sent an error message to another participant","Este participante foi desconectado da sala de chat por ter enviado uma mensagem de erro para outro usuário."}.
{"This participant is kicked from the room because he sent an error presence","Este participante foi desconectado da sala de chat por ter enviado uma notificação errônea de presença."}.
{"This room is not anonymous","Essa sala não é anônima"}.
{"Thursday","Quinta"}.
{"Time delay","Intervalo de Tempo"}.
{"Time","Fecha"}.
{"To","Para"}.
{"To ~s","Para ~s"}.
{"Traffic rate limit is exceeded","Limite de banda excedido"}.
{"Transactions Aborted:","Transações abortadas:"}.
{"Transactions Committed:","Transações:"}.
{"Transactions Logged:","Transações de log:"}.
{"Transactions Restarted:","Transações restauradas:"}.
{"Tuesday","Terça"}.
<<<<<<< HEAD
{"Unable to generate a captcha","Impossível gerar um captcha"}.
{"Unauthorized","Não Autorizado"}.
{"Update ","Atualizar"}.
{"Update","Atualizar"}.
=======
{"Update ","Atualizar"}.
{"Update","Atualizar"}.
{"Updated modules","Módulos atualizados"}.
>>>>>>> cd09381e
{"Update message of the day (don't send)","Atualizar mensagem do dia (não enviar)"}.
{"Update message of the day on all hosts (don't send)","Atualizar a mensagem do dia em todos os host (não enviar)"}.
{"Update plan","Plano de Atualização"}.
{"Update script","Script de atualização"}.
{"Uptime:","Uptime:"}.
{"Use of STARTTLS required","É obrigatório usar STARTTLS"}.
{"User Management","Gerenciamento de Usuários"}.
<<<<<<< HEAD
{"Users are not allowed to register accounts so quickly","Usuários não estão autorizados a registrar contas imediatamente"}.
=======
{"Users are not allowed to register accounts so fast","Usuários ainda não podem registrar novas contas"}.
>>>>>>> cd09381e
{"Users Last Activity","Ultimas atividades dos usuários"}.
{"Users","Usuários"}.
{"User ","Usuário"}.
{"User","Usuário"}.
{"Validate","Validar"}.
{"vCard User Search","Busca de Usuário vCard"}.
<<<<<<< HEAD
=======
{"Virtual Hosts","Maquinas Virtuais"}.
>>>>>>> cd09381e
{"Visitors are not allowed to change their nicknames in this room","Nesta sala, os visitantes não pode mudar seus apelidos"}.
{"Visitors are not allowed to send messages to all occupants","Os visitantes não podem enviar mensagens a todos os ocupantes"}.
{"Wednesday","Quarta"}.
{"When to send the last published item","Quando enviar o último tópico publicado"}.
{"Whether to allow subscriptions","Permitir subscrições"}.
{"You have been banned from this room","As sido bloqueado em esta sala"}.
{"You must fill in field \"Nickname\" in the form","Você deve completar o campo \"Apelido\" no formulário"}.
{"You need an x:data capable client to configure mod_irc settings","Necessitas um cliente com suporte de x:data para configurar las opções de mod_irc"}.
{"You need an x:data capable client to configure room","Necessitas um cliente com suporte de x:data para configurar la sala"}.
<<<<<<< HEAD
{"You need an x:data capable client to register nickname","Você precisa de um cliente com suporte de x:data para poder registrar o nick"}.
{"You need an x:data capable client to search","Necessitas um cliente com suporte de x:data para poder buscar"}.
{"Your contact offline message queue is full. The message has been discarded.","Sua fila de mensagens offline esta cheia. Sua mensagem foi descartada"}.
{"Your messages to ~s are being blocked. To unblock them, visit ~s","Suas mensagens para ~s estão bloqueadas. Para desbloquea-las, visite: ~s"}.
=======
{"You need an x:data capable client to register nickname","Necessitas um cliente com suporte de x:data para poder registrar o nick"}.
{"You need an x:data capable client to search","Necessitas um cliente com suporte de x:data para poder buscar"}.
{"Your contact offline message queue is full. The message has been discarded.","Sua fila de mensagens offline esta cheia. Sua mensagem foi descartada"}.
>>>>>>> cd09381e
<|MERGE_RESOLUTION|>--- conflicted
+++ resolved
@@ -14,13 +14,8 @@
 {"Administrator privileges required","Se necessita privilégios de administrador"}.
 {"A friendly name for the node","Um nome familiar para o nó"}.
 {"All activity","Toda la atividade"}.
-<<<<<<< HEAD
-{"Allow this Jabber ID to subscribe to this pubsub node?","Autorizar este Jabber ID para a inscrição neste tópico pubsub ?"}.
-{"Allow users to change the subject","Permitir a usuários modificar o assunto"}.
-=======
 {"Allow this Jabber ID to subscribe to this pubsub node?","Autorizar este JID para a inscrição neste tópico pubsub ?"}.
 {"Allow users to change subject","Permitir a usuários modificar o assunto"}.
->>>>>>> cd09381e
 {"Allow users to query other users","Permitir a usuários pesquisar informações sobre os demais"}.
 {"Allow users to send invites","Permitir a usuários envio de convites"}.
 {"Allow users to send private messages","Permitir a usuários enviarem mensagens privadas"}.
@@ -29,10 +24,6 @@
 {"All Users","Todos os usuários"}.
 {"Announcements","Anúncios"}.
 {"anyone","qualquer um"}.
-<<<<<<< HEAD
-{"A password is required to enter this room","Se necessita senha para entrar em esta sala"}.
-=======
->>>>>>> cd09381e
 {"April","Abril"}.
 {"August","Agosto"}.
 {"Backup Management","Gestão de copia de segurança"}.
@@ -53,14 +44,8 @@
 {"Commands","Comandos"}.
 {"Conference room does not exist","La sala de conferencias não existe"}.
 {"Configuration","Configuração"}.
-<<<<<<< HEAD
-{"Configuration of room ~s","Configuração para ~s"}.
-{"Connected Resources:","Recursos conectados:"}.
-{"Connections parameters","Parametros para as Conexões"}.
-=======
 {"Configuration for ","Configuração para "}.
 {"Connected Resources:","Recursos conectados:"}.
->>>>>>> cd09381e
 {"Country","País"}.
 {"CPU Time:","Tempo de CPU"}.
 {"Database","Base de dados"}.
@@ -88,16 +73,9 @@
 {"ejabberd vCard module","Módulo vCard para ejabberd"}.
 {"ejabberd virtual hosts","Maquinas virtuais de ejabberd"}.
 {"ejabberd Web Admin","ejabberd Web Admin"}.
-<<<<<<< HEAD
-{"Elements","Elementos"}.
-{"Email","e-mail"}.
-{"Enable logging","Permitir criação de logs"}.
-{"Encoding for server ~b","Codificação para o servidor ~b"}.
-=======
 {"Email","e-mail"}.
 {"Enable logging","Permitir criação de logs"}.
 {"Encodings","Codificação"}.
->>>>>>> cd09381e
 {"End User Session","Terminar Sessão do Usuário"}.
 {"Enter list of {Module, [Options]}","Introduza lista de {módulo, [opções]}"}.
 {"Enter nickname you want to register","Introduza o apelido que quer registrar"}.
@@ -105,20 +83,9 @@
 {"Enter path to jabberd14 spool dir","Introduza o caminho para o diretório de spools do jabberd14"}.
 {"Enter path to jabberd14 spool file","Introduza o caminho para o arquivo de spool do jabberd14"}.
 {"Enter path to text file","Introduza caminho para o arquivo de texto"}.
-<<<<<<< HEAD
-{"Enter the text you see","Insira o texto que você vê"}.
-{"Enter username and encodings you wish to use for connecting to IRC servers.  Press 'Next' to get more fields to fill in.  Press 'Complete' to save settings.","Insira o nome de usuário e codificações que você deseja usar para conectar-se aos servidores de IRC. Depois, presione 'Next' ('Próximo') para exibir mais campos que devem ser preenchidos. Ao final, pressione 'Complete' ('Completar') para salvar a configuração."}.
-{"Enter username, encodings, ports and passwords you wish to use for connecting to IRC servers","Insira o nome de usuário, codificações, portas e senhas que vocêdeseja para usar nos servidores IRC"}.
-{"Erlang Jabber Server","Servidor Jabber em Erlang"}.
-{"Error","Erro"}.
-{"Example: [{\"irc.lucky.net\", \"koi8-r\", 6667, \"secret\"}, {\"vendetta.fef.net\", \"iso8859-1\", 7000}, {\"irc.sometestserver.net\", \"utf-8\"}].","Exemplo: [{\"irc.teste.net\", \"koi8-r\"}, 6667, \"senha\"}, {\"dominio.foo.net\", \"iso8859-1\", 7000}, {\"irc.servidordeteste.net\", \"utf-8\"}]."}.
-{"Export data of all users in the server to PIEFXIS files (XEP-0227):","Exportar dados de todos os usuários no servidor para arquivos PIEFXIS files (XEP-0227):"}.
-{"Export data of users in a host to PIEFXIS files (XEP-0227):","Exportar dados dos usuários em um host, para arquivos PIEFXIS (XEP-0227):"}.
-=======
 {"Enter username and encodings you wish to use for connecting to IRC servers","Introduza o nome de usuário e codificações de caracteres que quer usar ao conectar-se aos servidores de IRC"}.
 {"Erlang Jabber Server","Servidor Jabber em Erlang"}.
 {"Example: [{\"irc.lucky.net\", \"koi8-r\"}, {\"vendetta.fef.net\", \"iso8859-1\"}].","Exemplo: [{\"irc.lucky.net\", \"koi8-r\"}, {\"vendetta.fef.net\", \"iso8859-1\"}]."}.
->>>>>>> cd09381e
 {"Family Name","Nome de família"}.
 {"February","Fevereiro"}.
 {"Fill in fields to search for any matching Jabber User","Preencha campos para buscar usuários Jabber que concordem"}.
@@ -141,20 +108,10 @@
 {"has been kicked","foi removido"}.
 {" has set the subject to: "," a posto o assunto: "}.
 {"Host","Máquina"}.
-<<<<<<< HEAD
-{"If you want to specify different ports, passwords, encodings for IRC servers, fill this list with values in format '{\"irc server\", \"encoding\", port, \"password\"}'.  By default this service use \"~s\" encoding, port ~p, empty password.","Se você deseja especificar portas diferentes, senhas ou codifações para servidores de IRC, complete esta lista com os valores no formato: '{\"servidor IRC\", \"codificação\", porta, \"senha\"}'. Por padrão, este serviço usa a codificação \"~s\", porta \"~p\", e senha em branco (vazia)"}.
-{"Import Directory","Importar diretório"}.
-{"Import File","Importar arquivo"}.
-{"Import user data from jabberd14 spool file:","Importar usuário de arquivo jabberd14:"}.
-{"Import User from File at ","Importar usuário a partir do arquivo em "}.
-{"Import users data from a PIEFXIS file (XEP-0227):","Importar usuários de um arquivo PIEFXIS (XEP-0227): "}.
-{"Import users data from jabberd14 spool directory:","Importar dados dos usuários a partir da fila jabberd14"}.
-=======
 {"If you want to specify different encodings for IRC servers, fill this list with values in format '{\"irc server\", \"encoding\"}'.  By default this service use \"~s\" encoding.","Se deseja especificar codificações de caracteres diferentes para cada servidor IRC preencha esta lista com valores no formato '{\"servidor irc\", \"codificação\"}'.  Este serviço usa por padrão a codificação \"~s\"."}.
 {"Import Directory","Importar diretório"}.
 {"Import File","Importar arquivo"}.
 {"Import User from File at ","Importar usuário a partir do arquivo em "}.
->>>>>>> cd09381e
 {"Import Users from Dir at ","Importar usuários a partir do diretório em "}.
 {"Import Users From jabberd14 Spool Files","Importar usuários de arquivos jabberd14"}.
 {"Improper message type","Tipo de mensagem incorreto"}.
@@ -162,34 +119,16 @@
 {"Invalid affiliation: ~s","Afiliação não válida: ~s"}.
 {"Invalid role: ~s","Rol não válido: ~s"}.
 {"IP addresses","Endereços IP"}.
-<<<<<<< HEAD
-{"IP","IP"}.
-{"IRC channel (don't put the first #)","Canal IRC (não coloque o #)"}.
-{"IRC server","Servidor IRC"}.
-{"IRC settings","Configurações do IRC"}.
 {"IRC Transport","IRC Transport"}.
-{"IRC username","Nome de usuário no IRC"}.
-=======
-{"IRC Transport","IRC Transport"}.
->>>>>>> cd09381e
 {"IRC Username","Nome de usuário no IRC"}.
 {"is now known as","é agora conhecido como"}.
 {"It is not allowed to send private messages","Não é permitido enviar mensagens privadas"}.
 {"It is not allowed to send private messages of type \"groupchat\"","No está permitido enviar mensagens privados do tipo \"groupchat\""}.
 {"It is not allowed to send private messages to the conference","Impedir o envio de mensagens privados a la sala"}.
 {"Jabber ID","ID Jabber"}.
-<<<<<<< HEAD
-{"Jabber ID ~s is invalid","O Jabber ID ~s não es válido"}.
-{"January","Janeiro"}.
-{"Join IRC channel","Entrar no canal IRC"}.
-{"joins the room","Entrar na sala"}.
-{"Join the IRC channel here.","Entrar no canal IRC."}.
-{"Join the IRC channel in this Jabber ID: ~s","Entrar no canal IRC, neste ID Jabber: ~s"}.
-=======
 {"January","Janeiro"}.
 {"Jabber ID ~s is invalid","O JID ~s não es válido"}.
 {"joins the room","Entrar na sala"}.
->>>>>>> cd09381e
 {"July","Julho"}.
 {"June","Junho"}.
 {"Last Activity","Última atividade"}.
@@ -202,10 +141,6 @@
 {"List of modules to start","Listas de módulos para inicializar"}.
 {"Low level update script","Script de atualização low level"}.
 {"Make participants list public","Tornar pública a lista de participantes"}.
-<<<<<<< HEAD
-{"Make room captcha protected","Tornar protegida a senha da sala"}.
-=======
->>>>>>> cd09381e
 {"Make room members-only","Tornar sala apenas para membros"}.
 {"Make room moderated","Tornar a sala moderada"}.
 {"Make room password protected","Tornar protegida a senha da sala"}.
@@ -216,21 +151,13 @@
 {"Max # of items to persist","Máximo # de elementos que persistem"}.
 {"Max payload size in bytes","Máximo tamanho do payload em bytes"}.
 {"May","Maio"}.
-<<<<<<< HEAD
-{"Membership is required to enter this room","Necessitas ser membro de esta sala para poder entrar"}.
-=======
 {"Membership required to enter this room","Necessitas ser membro de esta sala para poder entrar"}.
->>>>>>> cd09381e
 {"Members:","Miembros:"}.
 {"Memory","Memória"}.
 {"Message body","Corpo da mensagem"}.
 {"Middle Name","Apelido"}.
 {"Moderator privileges required","Se necessita privilégios de moderador"}.
 {"moderators only","apenas moderadores"}.
-<<<<<<< HEAD
-{"Modified modules","Módulos atualizados"}.
-=======
->>>>>>> cd09381e
 {"Module","Módulo"}.
 {"Modules at ","Módulos em "}.
 {"Modules","Módulos"}.
@@ -239,11 +166,8 @@
 {"Name","Nome"}.
 {"Never","Nunca"}.
 {"Nickname","Apelido"}.
-<<<<<<< HEAD
-=======
 {"Nickname is already in use by another occupant","O nick já está sendo usado por outro ocupante"}.
 {"Nickname is registered by another person","O nick já está registrado por outra pessoa"}.
->>>>>>> cd09381e
 {"Nickname Registration at ","Registro do apelido em "}.
 {"Nickname ~s does not exist in the room","O nick ~s não existe em la sala"}.
 {"No body provided for announce message","Nenhum corpo de texto fornecido para anunciar mensagem"}.
@@ -255,10 +179,6 @@
 {"No limit","Ilimitado"}.
 {"None","Nenhum"}.
 {"No resource provided","Recurso não foi fornecido"}.
-<<<<<<< HEAD
-{"Not Found","Nào encontrado"}.
-=======
->>>>>>> cd09381e
 {"Notify subscribers when items are removed from the node","Notificar subscritores quando os elementos se eliminem do nodo"}.
 {"Notify subscribers when the node configuration changes","Notificar subscritores quando cambia la configuração do nodo"}.
 {"Notify subscribers when the node is deleted","Notificar subscritores quando o nodo se elimine"}.
@@ -274,13 +194,8 @@
 {"Online Users","Usuários conectados"}.
 {"Online Users:","Usuários online"}.
 {"Only deliver notifications to available users","Solo enviar notificações aos usuários disponíveis"}.
-<<<<<<< HEAD
-{"Only moderators and participants are allowed to change the subject in this room","Somente os moderadores e os participamentes podem alterar o assunto desta sala"}.
-{"Only moderators are allowed to change the subject in this room","Somente os moderadores podem alterar o assunto desta sala"}.
-=======
 {"Only moderators and participants are allowed to change subject in this room","Solo os moderadores y participantes podem cambiar o assunto de esta sala"}.
 {"Only moderators are allowed to change subject in this room","Solo os moderadores podem cambiar o assunto de esta sala"}.
->>>>>>> cd09381e
 {"Only occupants are allowed to send messages to the conference","Solo os ocupantes podem enviar mensagens a la sala"}.
 {"Only occupants are allowed to send queries to the conference","Solo os ocupantes podem enviar consultas a la sala"}.
 {"Only service administrators are allowed to send service messages","Apenas administradores possuem permissão para enviar mensagens de serviço"}.
@@ -292,11 +207,7 @@
 {"Outgoing s2s Servers:","Servidores que partem de s2s"}.
 {"Owner privileges required","Se requere privilégios de proprietário da sala"}.
 {"Packet","Pacote"}.
-<<<<<<< HEAD
-{"Password ~b","Senha ~b"}.
-=======
 {"Password required to enter this room","Se necessita senha para entrar em esta sala"}.
->>>>>>> cd09381e
 {"Password:","Senha:"}.
 {"Password","Senha"}.
 {"Password Verification","Verificação de Senha"}.
@@ -306,42 +217,24 @@
 {"Period: ","Período: "}.
 {"Persist items to storage","Persistir elementos ao armazenar"}.
 {"Ping","Ping"}.
-<<<<<<< HEAD
-{"Please note that these options will only backup the builtin Mnesia database. If you are using the ODBC module, you also need to backup your SQL database separately.","Observe que tais opções farão backup apenas da base de dados Mnesia. Caso você esteja utilizando o modulo ODBC, você precisará fazer backup de sua base de dados SQL separadamente."}.
-{"Pong","Pong"}.
-{"Port ~b","Porta ~b"}.
-{"Port","Porta"}.
-{"Present real Jabber IDs to","Tornar o Jabber ID real visível por"}.
-{"private, ","privado"}.
-{"Protocol","Porta"}.
-=======
 {"Pong","Pong"}.
 {"Port","Porta"}.
 {"Present real Jabber IDs to","Tornar o JID real visível por"}.
 {"private, ","privado"}.
->>>>>>> cd09381e
 {"Publish-Subscribe","Publicação de Tópico"}.
 {"PubSub subscriber request","PubSub requisição de assinante"}.
 {"Queries to the conference members are not allowed in this room","Nesta sala não se permite consultas aos membros da sala"}.
 {"RAM and disc copy","Copia em RAM y disco"}.
 {"RAM copy","Copia em RAM"}.
-<<<<<<< HEAD
-=======
 {"(Raw)","(Intocado)"}.
->>>>>>> cd09381e
 {"Raw","Intocado"}.
 {"Really delete message of the day?","Deletar realmente a mensagem do dia?"}.
 {"Recipient is not in the conference room","O receptor não está em la sala de conferencia"}.
 {"Registered Users:","Usuários registrados"}.
 {"Registered Users","Usuários Registrados"}.
 {"Registration in mod_irc for ","Registro em mod_irc para"}.
-<<<<<<< HEAD
-{"Remote copy","Copia remota"}.
-{"Remove All Offline Messages","Remover Todas as Mensagens Offline"}.
-=======
 {"Remark that these options will only backup the builtin Mnesia database. If you are using the ODBC module, you also need to backup your SQL database separately.","Observe que tais opções farão backup apenas da base de dados Mnesia. Caso você esteja utilizando o modulo ODBC, você precisará fazer backup de sua base de dados SQL separadamente."}.
 {"Remote copy","Copia remota"}.
->>>>>>> cd09381e
 {"Remove","Borrar"}.
 {"Remove User","Remover usuário"}.
 {"Replaced by new connection","Substituído por nova conexão"}.
@@ -355,11 +248,6 @@
 {"Restore","Restaurar"}.
 {"Room Configuration","Configuração de salas"}.
 {"Room creation is denied by service policy","Se te a denegado criar la sala por política do serviço"}.
-<<<<<<< HEAD
-{"Room description","Descrição da Sala"}.
-{"Room Occupants","Número de participantes"}.
-=======
->>>>>>> cd09381e
 {"Room title","Título da sala"}.
 {"Roster groups allowed to subscribe","Listar grupos autorizados"}.
 {"Roster","Lista de contatos"}.
@@ -377,10 +265,6 @@
 {"Send announcement to all users","Enviar anúncio a todos os usuários"}.
 {"Send announcement to all users on all hosts","Enviar aviso para todos os usuários em todos os hosts"}.
 {"September","Setembro"}.
-<<<<<<< HEAD
-{"Server ~b","Servidor ~b"}.
-=======
->>>>>>> cd09381e
 {"Set message of the day and send to online users","Definir mensagem do dia e enviar a todos usuários online"}.
 {"Set message of the day on all hosts and send to online users","Definir mensagem do dia em todos os hosts e enviar para os usuários online"}.
 {"Shared Roster Groups","Grupos Shared Roster"}.
@@ -388,11 +272,8 @@
 {"Show Ordinary Table","Mostrar Tabela Ordinária"}.
 {"Shut Down Service","Parar Serviço"}.
 {"~s invites you to the room ~s","~s convidou você para a sala ~s"}.
-<<<<<<< HEAD
-=======
 {"Size","Tamanho"}.
 {"Specified nickname is already registered","O apelido especificado já está registrado"}.
->>>>>>> cd09381e
 {"Specify the access model","Especificar os modelos de acesso"}.
 {"Specify the publisher model","Especificar o modelo do publicante"}.
 {"~s's Offline Messages Queue","~s's Fila de Mensagens Offline"}.
@@ -414,13 +295,6 @@
 {"Subscriber Address","Enderço dos Assinantes"}.
 {"Subscription","Subscrição"}.
 {"Sunday","Domingo"}.
-<<<<<<< HEAD
-{"That nickname is already in use by another occupant","O apelido (nick) já está sendo utilizado"}.
-{"That nickname is registered by another person","O nick já está registrado por outra pessoa"}.
-{"The captcha is valid.","O captcha é inválido."}.
-{"The collections with which a node is affiliated","As coleções com as quais o nó está relacionado"}.
-=======
->>>>>>> cd09381e
 {"the password is","a senha é"}.
 {"This participant is kicked from the room because he sent an error message","Este participante foi desconectado da sala de chat por ter enviado uma mensagem de erro."}.
 {"This participant is kicked from the room because he sent an error message to another participant","Este participante foi desconectado da sala de chat por ter enviado uma mensagem de erro para outro usuário."}.
@@ -437,16 +311,9 @@
 {"Transactions Logged:","Transações de log:"}.
 {"Transactions Restarted:","Transações restauradas:"}.
 {"Tuesday","Terça"}.
-<<<<<<< HEAD
-{"Unable to generate a captcha","Impossível gerar um captcha"}.
-{"Unauthorized","Não Autorizado"}.
-{"Update ","Atualizar"}.
-{"Update","Atualizar"}.
-=======
 {"Update ","Atualizar"}.
 {"Update","Atualizar"}.
 {"Updated modules","Módulos atualizados"}.
->>>>>>> cd09381e
 {"Update message of the day (don't send)","Atualizar mensagem do dia (não enviar)"}.
 {"Update message of the day on all hosts (don't send)","Atualizar a mensagem do dia em todos os host (não enviar)"}.
 {"Update plan","Plano de Atualização"}.
@@ -454,21 +321,14 @@
 {"Uptime:","Uptime:"}.
 {"Use of STARTTLS required","É obrigatório usar STARTTLS"}.
 {"User Management","Gerenciamento de Usuários"}.
-<<<<<<< HEAD
-{"Users are not allowed to register accounts so quickly","Usuários não estão autorizados a registrar contas imediatamente"}.
-=======
 {"Users are not allowed to register accounts so fast","Usuários ainda não podem registrar novas contas"}.
->>>>>>> cd09381e
 {"Users Last Activity","Ultimas atividades dos usuários"}.
 {"Users","Usuários"}.
 {"User ","Usuário"}.
 {"User","Usuário"}.
 {"Validate","Validar"}.
 {"vCard User Search","Busca de Usuário vCard"}.
-<<<<<<< HEAD
-=======
 {"Virtual Hosts","Maquinas Virtuais"}.
->>>>>>> cd09381e
 {"Visitors are not allowed to change their nicknames in this room","Nesta sala, os visitantes não pode mudar seus apelidos"}.
 {"Visitors are not allowed to send messages to all occupants","Os visitantes não podem enviar mensagens a todos os ocupantes"}.
 {"Wednesday","Quarta"}.
@@ -478,13 +338,6 @@
 {"You must fill in field \"Nickname\" in the form","Você deve completar o campo \"Apelido\" no formulário"}.
 {"You need an x:data capable client to configure mod_irc settings","Necessitas um cliente com suporte de x:data para configurar las opções de mod_irc"}.
 {"You need an x:data capable client to configure room","Necessitas um cliente com suporte de x:data para configurar la sala"}.
-<<<<<<< HEAD
-{"You need an x:data capable client to register nickname","Você precisa de um cliente com suporte de x:data para poder registrar o nick"}.
-{"You need an x:data capable client to search","Necessitas um cliente com suporte de x:data para poder buscar"}.
-{"Your contact offline message queue is full. The message has been discarded.","Sua fila de mensagens offline esta cheia. Sua mensagem foi descartada"}.
-{"Your messages to ~s are being blocked. To unblock them, visit ~s","Suas mensagens para ~s estão bloqueadas. Para desbloquea-las, visite: ~s"}.
-=======
 {"You need an x:data capable client to register nickname","Necessitas um cliente com suporte de x:data para poder registrar o nick"}.
 {"You need an x:data capable client to search","Necessitas um cliente com suporte de x:data para poder buscar"}.
-{"Your contact offline message queue is full. The message has been discarded.","Sua fila de mensagens offline esta cheia. Sua mensagem foi descartada"}.
->>>>>>> cd09381e
+{"Your contact offline message queue is full. The message has been discarded.","Sua fila de mensagens offline esta cheia. Sua mensagem foi descartada"}.