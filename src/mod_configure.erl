%%%----------------------------------------------------------------------
%%% File    : mod_configure.erl
%%% Author  : Alexey Shchepin <alexey@process-one.net>
%%% Purpose : Support for online configuration of ejabberd
%%% Created : 19 Jan 2003 by Alexey Shchepin <alexey@process-one.net>
%%%
%%%
%%% ejabberd, Copyright (C) 2002-2009   ProcessOne
%%%
%%% This program is free software; you can redistribute it and/or
%%% modify it under the terms of the GNU General Public License as
%%% published by the Free Software Foundation; either version 2 of the
%%% License, or (at your option) any later version.
%%%
%%% This program is distributed in the hope that it will be useful,
%%% but WITHOUT ANY WARRANTY; without even the implied warranty of
%%% MERCHANTABILITY or FITNESS FOR A PARTICULAR PURPOSE.  See the GNU
%%% General Public License for more details.
%%%
%%% You should have received a copy of the GNU General Public License
%%% along with this program; if not, write to the Free Software
%%% Foundation, Inc., 59 Temple Place, Suite 330, Boston, MA
%%% 02111-1307 USA
%%%
%%%----------------------------------------------------------------------

%%% Implements most of XEP-0133: Service Administration Version 1.1
%%% (2005-08-19)

-module(mod_configure).
-author('alexey@process-one.net').

-behaviour(gen_mod).

-export([start/2,
	 stop/1,
	 get_local_identity/5,
	 get_local_features/5,
	 get_local_items/5,
	 adhoc_local_items/4,
	 adhoc_local_commands/4,
	 get_sm_identity/5,
	 get_sm_features/5,
	 get_sm_items/5,
	 adhoc_sm_items/4,
	 adhoc_sm_commands/4]).


-include_lib("exmpp/include/exmpp.hrl").

-include("ejabberd.hrl").
-include("adhoc.hrl").

-define(T(Lang, Text), translate:translate(Lang, Text)).

%% Copied from ejabberd_sm.erl
-record(session, {sid, usr, us, priority, info}).

-define(NS_ADMIN_s,        "http://jabber.org/protocol/admin").

start(Host, _Opts) ->
    HostB = list_to_binary(Host),
    ejabberd_hooks:add(disco_local_items, HostB, ?MODULE, get_local_items, 50),
    ejabberd_hooks:add(disco_local_features, HostB, ?MODULE, get_local_features, 50),
    ejabberd_hooks:add(disco_local_identity, HostB, ?MODULE, get_local_identity, 50),
    ejabberd_hooks:add(disco_sm_items, HostB, ?MODULE, get_sm_items, 50),
    ejabberd_hooks:add(disco_sm_features, HostB, ?MODULE, get_sm_features, 50),
    ejabberd_hooks:add(disco_sm_identity, HostB, ?MODULE, get_sm_identity, 50),
    ejabberd_hooks:add(adhoc_local_items, HostB, ?MODULE, adhoc_local_items, 50),
    ejabberd_hooks:add(adhoc_local_commands, HostB, ?MODULE, adhoc_local_commands, 50),
    ejabberd_hooks:add(adhoc_sm_items, HostB, ?MODULE, adhoc_sm_items, 50),
    ejabberd_hooks:add(adhoc_sm_commands, HostB, ?MODULE, adhoc_sm_commands, 50),
    ok.

stop(Host) ->
    HostB = list_to_binary(Host),
    ejabberd_hooks:delete(adhoc_sm_commands, HostB, ?MODULE, adhoc_sm_commands, 50),
    ejabberd_hooks:delete(adhoc_sm_items, HostB, ?MODULE, adhoc_sm_items, 50),
    ejabberd_hooks:delete(adhoc_local_commands, HostB, ?MODULE, adhoc_local_commands, 50),
    ejabberd_hooks:delete(adhoc_local_items, HostB, ?MODULE, adhoc_local_items, 50),
    ejabberd_hooks:delete(disco_sm_identity, HostB, ?MODULE, get_sm_identity, 50),
    ejabberd_hooks:delete(disco_sm_features, HostB, ?MODULE, get_sm_features, 50),
    ejabberd_hooks:delete(disco_sm_items, HostB, ?MODULE, get_sm_items, 50),
    ejabberd_hooks:delete(disco_local_identity, HostB, ?MODULE, get_local_identity, 50),
    ejabberd_hooks:delete(disco_local_features, HostB, ?MODULE, get_local_features, 50),
    ejabberd_hooks:delete(disco_local_items, HostB, ?MODULE, get_local_items, 50),
    gen_iq_handler:remove_iq_handler(ejabberd_local, HostB, ?NS_ADHOC),
    gen_iq_handler:remove_iq_handler(ejabberd_sm, HostB, ?NS_ADHOC).

%%%-----------------------------------------------------------------------

-define(INFO_IDENTITY(Category, Type, Name, Lang),
	[#xmlel{ns = ?NS_DISCO_INFO, name = 'identity', attrs =
	  [?XMLATTR('category', Category),
	   ?XMLATTR('type', Type),
	   ?XMLATTR('name', ?T(Lang, Name))]}]).

-define(INFO_COMMAND(Name, Lang),
	?INFO_IDENTITY(<<"automation">>, <<"command-node">>, Name, Lang)).

-define(NODEJID(To, Name, Node),
	#xmlel{ns = ?NS_DISCO_ITEMS, name = 'item', attrs =
	 [?XMLATTR('jid', exmpp_jid:to_binary(To)),
	  ?XMLATTR('name', ?T(Lang, Name)),
	  ?XMLATTR('node', Node)]}).

-define(NODE(Name, Node),
	#xmlel{ns = ?NS_DISCO_ITEMS, name = 'item', attrs =
	 [?XMLATTR('jid', Server),
	  ?XMLATTR('name', ?T(Lang, Name)),
	  ?XMLATTR('node', Node)]}).

-define(NS_ADMINX(Sub), <<?NS_ADMIN_s,"#", Sub/binary>>).
-define(NS_ADMINL(Sub), ["http:","jabber.org","protocol","admin", Sub]).
tokenize(Node) -> string:tokens(Node, "/#").

get_sm_identity(Acc, _From, _To, Node, Lang) ->
    case Node of
	"config" ->
	    ?INFO_COMMAND("Configuration", Lang);
	_ ->
	    Acc
    end.

get_local_identity(Acc, _From, _To, Node, Lang) ->
    LNode = tokenize(binary_to_list(Node)),
    case LNode of
	["running nodes", ENode] ->
	    ?INFO_IDENTITY(<<"ejabberd">>, <<"node">>, ENode, Lang);
	["running nodes", _ENode, "DB"] ->
	    ?INFO_COMMAND("Database", Lang);
	["running nodes", _ENode, "modules", "start"] ->
	    ?INFO_COMMAND("Start Modules", Lang);
	["running nodes", _ENode, "modules", "stop"] ->
	    ?INFO_COMMAND("Stop Modules", Lang);
	["running nodes", _ENode, "backup", "backup"] ->
	    ?INFO_COMMAND("Backup", Lang);
	["running nodes", _ENode, "backup", "restore"] ->
	    ?INFO_COMMAND("Restore", Lang);
	["running nodes", _ENode, "backup", "textfile"] ->
	    ?INFO_COMMAND("Dump to Text File", Lang);
	["running nodes", _ENode, "import", "file"] ->
	    ?INFO_COMMAND("Import File", Lang);
	["running nodes", _ENode, "import", "dir"] ->
	    ?INFO_COMMAND("Import Directory", Lang);
	["running nodes", _ENode, "restart"] ->
	    ?INFO_COMMAND("Restart Service", Lang);
	["running nodes", _ENode, "shutdown"] ->
	    ?INFO_COMMAND("Shut Down Service", Lang);
	?NS_ADMINL("add-user") ->
	    ?INFO_COMMAND("Add User", Lang);
	?NS_ADMINL("delete-user") ->
	    ?INFO_COMMAND("Delete User", Lang);
	?NS_ADMINL("end-user-session") ->
	    ?INFO_COMMAND("End User Session", Lang);
	?NS_ADMINL("get-user-password") ->
	    ?INFO_COMMAND("Get User Password", Lang);
	?NS_ADMINL("change-user-password") ->
	    ?INFO_COMMAND("Change User Password", Lang);
	?NS_ADMINL("get-user-lastlogin") ->
	    ?INFO_COMMAND("Get User Last Login Time", Lang);
	?NS_ADMINL("user-stats") ->
	    ?INFO_COMMAND("Get User Statistics", Lang);
	?NS_ADMINL("get-registered-users-num") ->
	    ?INFO_COMMAND("Get Number of Registered Users", Lang);
	?NS_ADMINL("get-online-users-num") ->
	    ?INFO_COMMAND("Get Number of Online Users", Lang);
	["config", "acls"] ->
	    ?INFO_COMMAND("Access Control Lists", Lang);
	["config", "access"] ->
	    ?INFO_COMMAND("Access Rules", Lang);
	_ ->
	    Acc
    end.

%%%-----------------------------------------------------------------------

-define(INFO_RESULT(Allow, Feats),
	case Allow of
	    deny ->
		{error, 'forbidden'};
	    allow ->
		{result, Feats}
	end).

get_sm_features(Acc, From, To, Node, _Lang) ->
    LServer = exmpp_jid:prep_domain_as_list(To),
    case gen_mod:is_loaded(LServer, mod_adhoc) of
	false ->
	    Acc;
	_ ->
	    Allow = acl:match_rule(LServer, configure, From),
	    case Node of
		"config" ->
		    ?INFO_RESULT(Allow, [?NS_ADHOC_s]);
		_ ->
		    Acc
	    end
    end.

get_local_features(Acc, From, To, Node, _Lang) ->
    LServer = exmpp_jid:prep_domain_as_list(To),
    case gen_mod:is_loaded(LServer, mod_adhoc) of
	false ->
	    Acc;
	_ ->
	    LNode = tokenize(binary_to_list(Node)),
	    Allow = acl:match_rule(LServer, configure, From),
	    case LNode of
		["config"] ->
		    ?INFO_RESULT(Allow, []);
		["user"] ->
		    ?INFO_RESULT(Allow, []);
		["online users"] ->
		    ?INFO_RESULT(Allow, []);
		["all users"] ->
		    ?INFO_RESULT(Allow, []);
		["all users", [$@ | _]] ->
		    ?INFO_RESULT(Allow, []);
		["outgoing s2s" | _] ->
		    ?INFO_RESULT(Allow, []);
		["running nodes"] ->
		    ?INFO_RESULT(Allow, []);
		["stopped nodes"] ->
		    ?INFO_RESULT(Allow, []);
		["running nodes", _ENode] ->
		    ?INFO_RESULT(Allow, [?NS_STATS_s]);
		["running nodes", _ENode, "DB"] ->
		    ?INFO_RESULT(Allow, [?NS_ADHOC_s]);
		["running nodes", _ENode, "modules"] ->
		    ?INFO_RESULT(Allow, []);
		["running nodes", _ENode, "modules", _] ->
		    ?INFO_RESULT(Allow, [?NS_ADHOC_s]);
		["running nodes", _ENode, "backup"] ->
		    ?INFO_RESULT(Allow, []);
		["running nodes", _ENode, "backup", _] ->
		    ?INFO_RESULT(Allow, [?NS_ADHOC_s]);
		["running nodes", _ENode, "import"] ->
		    ?INFO_RESULT(Allow, []);
		["running nodes", _ENode, "import", _] ->
		    ?INFO_RESULT(Allow, [?NS_ADHOC_s]);
		["running nodes", _ENode, "restart"] ->
		    ?INFO_RESULT(Allow, [?NS_ADHOC_s]);
		["running nodes", _ENode, "shutdown"] ->
		    ?INFO_RESULT(Allow, [?NS_ADHOC_s]);
		["config", _] ->
		    ?INFO_RESULT(Allow, [?NS_ADHOC_s]);
		["http:" | _] ->
		    ?INFO_RESULT(Allow, [?NS_ADHOC_s]);
		_ ->
		    Acc
	    end
    end.

%%%-----------------------------------------------------------------------

adhoc_sm_items(Acc, From, To, Lang) ->
    LServer = exmpp_jid:prep_domain_as_list(To),
    case acl:match_rule(LServer, configure, From) of
	allow ->
	    Items = case Acc of
			{result, Its} -> Its;
			empty -> []
		    end,
	    Nodes = [#xmlel{ns = ?NS_DISCO_ITEMS, name = 'item', attrs =
		      [?XMLATTR('jid', exmpp_jid:to_binary(To)),
		       ?XMLATTR('name', ?T(Lang, "Configuration")),
		       ?XMLATTR('node', <<"config">>)]}],
	    {result, Items ++ Nodes};
	_ ->
	    Acc
    end.

%%%-----------------------------------------------------------------------

get_sm_items(Acc, From, To, Node, Lang) ->
    LServer = exmpp_jid:prep_domain_as_list(To),
    case gen_mod:is_loaded(LServer, mod_adhoc) of
	false ->
	    Acc;
	_ ->
	    Items = case Acc of
			{result, Its} -> Its;
			empty -> []
		    end,
	    case {acl:match_rule(LServer, configure, From), binary_to_list(Node)} of
		{allow, ""} ->
		    Nodes = [?NODEJID(To, "Configuration", <<"config">>),
			     ?NODEJID(To, "User Management", <<"user">>)],
		    {result, Items ++ Nodes ++ [binary_to_list(R) || R <- get_user_resources(To)]};
		{allow, "config"} ->
		    {result, []};
		{_, "config"} ->
		    {error, 'forbidden'};
		_ ->
		    Acc
	    end
    end.

get_user_resources(BareJID) ->
    Rs = ejabberd_sm:get_user_resources(exmpp_jid:prep_node(BareJID), 
                                        exmpp_jid:prep_domain(BareJID)),
    lists:map(fun(R) ->
		      #xmlel{ns = ?NS_DISCO_ITEMS, name = 'item', attrs =
		       [?XMLATTR('jid', 
                         exmpp_jid:to_binary(
                                  exmpp_jid:full(BareJID, R))),
			    ?XMLATTR('name', 
                         exmpp_jid:prep_node(BareJID))]}
	      end, lists:sort(Rs)).

%%%-----------------------------------------------------------------------

adhoc_local_items(Acc, From, To, Lang) ->
    LServer = exmpp_jid:prep_domain_as_list(To),
    case acl:match_rule(LServer, configure, From) of
	allow ->
	    Items = case Acc of
			{result, Its} -> Its;
			empty -> []
		    end,
	    PermLev = get_permission_level(From),
	    %% Recursively get all configure commands
<<<<<<< HEAD
	    Nodes = recursively_get_local_items(PermLev, LServer, "", Server,
=======
	    Nodes = recursively_get_local_items(PermLev, LServer, "", exmpp_jid:domain_as_list(To),
>>>>>>> cd09381e
						Lang),
	    Nodes1 = lists:filter(
		       fun(N) ->
			       Nd = exmpp_xml:get_attribute_as_binary(N, 'node', ""),
			       F = get_local_features([], From, To, Nd, Lang),
			       case F of
				   {result, [?NS_ADHOC_s]} ->
				       true;
				   _ ->
				       false
			       end
		       end, Nodes),
	    {result, Items ++ Nodes1};
	_ ->
	    Acc
    end.

recursively_get_local_items(_PermLev, _LServer, "online users", _Server, _Lang) ->
    [];

recursively_get_local_items(_PermLev, _LServer, "all users", _Server, _Lang) ->
    [];

recursively_get_local_items(PermLev, LServer, Node, Server, Lang) ->
    LNode = tokenize(Node),
    Items = case get_local_items({PermLev, LServer}, LNode, Server, Lang) of
		{result, Res} ->
		    Res;
		{error, _Error} ->
		    []
	    end,
    Nodes = lists:flatten(
	      lists:map(
		fun(N) ->
			S = exmpp_xml:get_attribute_as_list(N, 'jid', ""),
			Nd = exmpp_xml:get_attribute_as_list(N, 'node', ""),
			if (S /= Server) or (Nd == "") ->
				[];
			   true ->
				[N, recursively_get_local_items(
				      PermLev, LServer, Nd, Server, Lang)]
			end
		end, Items)),
    Nodes.

get_permission_level(JID) ->
    case acl:match_rule(global, configure, JID) of
	allow -> global;
	deny -> vhost
    end.

%%%-----------------------------------------------------------------------

-define(ITEMS_RESULT(Allow, LNode, Fallback),
	case Allow of
	    deny ->
		Fallback;
	    allow ->
		PermLev = get_permission_level(From),
		case get_local_items({PermLev, LServer}, LNode,
<<<<<<< HEAD
				     jlib:jid_to_string(To), Lang) of
=======
				     exmpp_jid:to_binary(To), Lang) of
>>>>>>> cd09381e
		    {result, Res} ->
			{result, Res};
		    {error, Error} ->
			{error, Error}
		end
	end).

get_local_items(Acc, From, To, <<>>, Lang) ->
    LServer = exmpp_jid:prep_domain_as_list(To),
    case gen_mod:is_loaded(LServer, mod_adhoc) of
	false ->
	    Acc;
	_ ->
	    Items = case Acc of
			{result, Its} -> Its;
			empty -> []
		    end,
	    Allow = acl:match_rule(LServer, configure, From),
	    case Allow of
		deny ->
		    {result, Items};
		allow ->
		    PermLev = get_permission_level(From),
		    case get_local_items({PermLev, LServer}, [],
<<<<<<< HEAD
					 jlib:jid_to_string(To), Lang) of
=======
					 exmpp_jid:to_binary(To), Lang) of
>>>>>>> cd09381e
			{result, Res} ->
			    {result, Items ++ Res};
			{error, _Error} ->
			    {result, Items}
		    end
	    end
    end;

get_local_items(Acc, From, To, Node, Lang) ->
    LServer = exmpp_jid:prep_domain_as_list(To),
    case gen_mod:is_loaded(LServer, mod_adhoc) of
	false ->
	    Acc;
	_ ->
	    LNode = tokenize(binary_to_list(Node)),
	    Allow = acl:match_rule(LServer, configure, From),
	    case LNode of
		["config"] ->
		    ?ITEMS_RESULT(Allow, LNode, {error, 'forbidden'});
		["user"] ->
		    ?ITEMS_RESULT(Allow, LNode, {error, 'forbidden'});
		["online users"] ->
		    ?ITEMS_RESULT(Allow, LNode, {error, 'forbidden'});
		["all users"] ->
		    ?ITEMS_RESULT(Allow, LNode, {error, 'forbidden'});
		["all users", [$@ | _]] ->
		    ?ITEMS_RESULT(Allow, LNode, {error, 'forbidden'});
		["outgoing s2s" | _] ->
		    ?ITEMS_RESULT(Allow, LNode, {error, 'forbidden'});
		["running nodes"] ->
		    ?ITEMS_RESULT(Allow, LNode, {error, 'forbidden'});
		["stopped nodes"] ->
		    ?ITEMS_RESULT(Allow, LNode, {error, 'forbidden'});
		["running nodes", _ENode] ->
		    ?ITEMS_RESULT(Allow, LNode, {error, 'forbidden'});
		["running nodes", _ENode, "DB"] ->
		    ?ITEMS_RESULT(Allow, LNode, {error, 'forbidden'});
		["running nodes", _ENode, "modules"] ->
		    ?ITEMS_RESULT(Allow, LNode, {error, 'forbidden'});
		["running nodes", _ENode, "modules", _] ->
		    ?ITEMS_RESULT(Allow, LNode, {error, 'forbidden'});
		["running nodes", _ENode, "backup"] ->
		    ?ITEMS_RESULT(Allow, LNode, {error, 'forbidden'});
		["running nodes", _ENode, "backup", _] ->
		    ?ITEMS_RESULT(Allow, LNode, {error, 'forbidden'});
		["running nodes", _ENode, "import"] ->
		    ?ITEMS_RESULT(Allow, LNode, {error, 'forbidden'});
		["running nodes", _ENode, "import", _] ->
		    ?ITEMS_RESULT(Allow, LNode, {error, 'forbidden'});
		["running nodes", _ENode, "restart"] ->
		    ?ITEMS_RESULT(Allow, LNode, {error, 'forbidden'});
		["running nodes", _ENode, "shutdown"] ->
		    ?ITEMS_RESULT(Allow, LNode, {error, 'forbidden'});
		["config", _] ->
		    ?ITEMS_RESULT(Allow, LNode, {error, 'forbidden'});
		?NS_ADMINL(_) ->
		    ?ITEMS_RESULT(Allow, LNode, {error, 'forbidden'});
		_ ->
		    Acc
	    end
    end.

%%%-----------------------------------------------------------------------

%% @spec ({PermissionLevel, Host}, [string()], Server::string(), Lang)
%%              -> {result, [xmlelement()]}
%%       PermissionLevel = global | vhost
get_local_items(_Host, [], Server, Lang) ->
    {result,
     [?NODE("Configuration",            <<"config">>),
      ?NODE("User Management",          <<"user">>),
      ?NODE("Online Users",             <<"online users">>),
      ?NODE("All Users",                <<"all users">>),
      ?NODE("Outgoing s2s Connections", <<"outgoing s2s">>),
      ?NODE("Running Nodes",            <<"running nodes">>),
      ?NODE("Stopped Nodes",            <<"stopped nodes">>)
     ]};

get_local_items(_Host, ["config"], Server, Lang) ->
    {result,
     [?NODE("Access Control Lists", <<"config/acls">>),
      ?NODE("Access Rules",         <<"config/access">>)
     ]};

get_local_items(_Host, ["config", _], _Server, _Lang) ->
    {result, []};

get_local_items(_Host, ["user"], Server, Lang) ->
    {result,
     [?NODE("Add User",            ?NS_ADMINX(<<"add-user">>)),
      ?NODE("Delete User",         ?NS_ADMINX(<<"delete-user">>)),
      ?NODE("End User Session",    ?NS_ADMINX(<<"end-user-session">>)),
      ?NODE("Get User Password",   ?NS_ADMINX(<<"get-user-password">>)),
      ?NODE("Change User Password",?NS_ADMINX(<<"change-user-password">>)),
      ?NODE("Get User Last Login Time",   ?NS_ADMINX(<<"get-user-lastlogin">>)),
      ?NODE("Get User Statistics",   ?NS_ADMINX(<<"user-stats">>)),
      ?NODE("Get Number of Registered Users",?NS_ADMINX(<<"get-registered-users-num">>)),
      ?NODE("Get Number of Online Users",?NS_ADMINX(<<"get-online-users-num">>))
     ]};

get_local_items(_Host, ["http:" | _], _Server, _Lang) ->
    {result, []};

get_local_items({_, Host}, ["online users"], _Server, _Lang) ->
    {result, get_online_vh_users(Host)};

get_local_items({_, Host}, ["all users"], _Server, _Lang) ->
    {result, get_all_vh_users(Host)};

get_local_items({_, Host}, ["all users", [$@ | Diap]], _Server, _Lang) ->
    case catch ejabberd_auth:get_vh_registered_users(Host) of
	{'EXIT', _Reason} ->
            {error, 'internal-server-error'};
	Users ->
	    SUsers = lists:sort([{S, U} || {U, S} <- Users]),
	    case catch begin
			   [S1, S2] = re:split(Diap, "-", [{return, list}]),
			   N1 = list_to_integer(S1),
			   N2 = list_to_integer(S2),
			   Sub = lists:sublist(SUsers, N1, N2 - N1 + 1),
			   lists:map(fun({S, U}) ->
					     #xmlel{ns = ?NS_DISCO_ITEMS, name = 'item', attrs =
					      [?XMLATTR('jid', exmpp_jid:to_binary(U, S)),
					       ?XMLATTR('name', exmpp_jid:to_binary(U, S))]}
				     end, Sub)
		       end of
			       {'EXIT', _Reason} ->
			 {error, 'not-acceptable'};
		       Res ->
			 {result, Res}
		 end
    end;

get_local_items({_, Host}, ["outgoing s2s"], _Server, Lang) ->
    {result, get_outgoing_s2s(Host, Lang)};

get_local_items({_, Host}, ["outgoing s2s", To], _Server, Lang) ->
    {result, get_outgoing_s2s(Host, Lang, To)};

get_local_items(_Host, ["running nodes"], Server, Lang) ->
    {result, get_running_nodes(Server, Lang)};

get_local_items(_Host, ["stopped nodes"], _Server, Lang) ->
    {result, get_stopped_nodes(Lang)};

get_local_items({global, _Host}, ["running nodes", ENode], Server, Lang) ->
<<<<<<< HEAD
    {result,
     [?NODE("Database", "running nodes/" ++ ENode ++ "/DB"),
      ?NODE("Modules", "running nodes/" ++ ENode ++ "/modules"),
      ?NODE("Backup Management", "running nodes/" ++ ENode ++ "/backup"),
      ?NODE("Import Users From jabberd14 Spool Files",
	    "running nodes/" ++ ENode ++ "/import"),
      ?NODE("Restart Service", "running nodes/" ++ ENode ++ "/restart"),
      ?NODE("Shut Down Service", "running nodes/" ++ ENode ++ "/shutdown")
=======
    ENodeB = list_to_binary(ENode),
    {result,
     [?NODE("Database", <<"running nodes/", ENodeB/binary,  "/DB">>),
      ?NODE("Modules", <<"running nodes/", ENodeB/binary, "/modules">>),
      ?NODE("Backup Management", <<"running nodes/", ENodeB/binary, "/backup">>),
      ?NODE("Import Users From jabberd14 Spool Files",
	    <<"running nodes/",  ENodeB/binary, "/import">>),
      ?NODE("Restart Service", <<"running nodes/", ENodeB/binary, "/restart">>),
      ?NODE("Shut Down Service", <<"running nodes/", ENodeB/binary, "/shutdown">>)
     ]};

get_local_items({vhost, _Host}, ["running nodes", ENode], Server, Lang) ->
    {result,
     [?NODE("Modules", "running nodes/" ++ ENode ++ "/modules")
>>>>>>> cd09381e
     ]};

get_local_items({vhost, _Host}, ["running nodes", ENode], Server, Lang) ->
    {result,
     [?NODE("Modules", "running nodes/" ++ ENode ++ "/modules")
     ]};

get_local_items(_Host, ["running nodes", _ENode, "DB"], _Server, _Lang) ->
    {result, []};

get_local_items(_Host, ["running nodes", ENode, "modules"], Server, Lang) ->
    ENodeB = list_to_binary(ENode),
    {result,
     [?NODE("Start Modules", <<"running nodes/", ENodeB/binary, "/modules/start">>),
      ?NODE("Stop Modules",  <<"running nodes/", ENodeB/binary, "/modules/stop">>)
     ]};

get_local_items(_Host, ["running nodes", _ENode, "modules", _], _Server, _Lang) ->
    {result, []};

get_local_items(_Host, ["running nodes", ENode, "backup"], Server, Lang) ->
    ENodeB = list_to_binary(ENode),
    {result,
     [?NODE("Backup", <<"running nodes/", ENodeB/binary, "/backup/backup">>),
      ?NODE("Restore", <<"running nodes/", ENodeB/binary, "/backup/restore">>),
      ?NODE("Dump to Text File",
	    <<"running nodes/", ENodeB/binary, "/backup/textfile">>)
     ]};

get_local_items(_Host, ["running nodes", _ENode, "backup", _], _Server, _Lang) ->
    {result, []};

get_local_items(_Host, ["running nodes", ENode, "import"], Server, Lang) ->
    ENodeB = list_to_binary(ENode),
    {result,
     [?NODE("Import File", <<"running nodes/", ENodeB/binary, "/import/file">>),
      ?NODE("Import Directory",  <<"running nodes/", ENodeB/binary, "/import/dir">>)
     ]};

get_local_items(_Host, ["running nodes", _ENode, "import", _], _Server, _Lang) ->
    {result, []};

get_local_items(_Host, ["running nodes", _ENode, "restart"], _Server, _Lang) ->
    {result, []};

get_local_items(_Host, ["running nodes", _ENode, "shutdown"], _Server, _Lang) ->
    {result, []};

get_local_items(_Host, _, _Server, _Lang) ->
    {error, 'item-not-found'}.


get_online_vh_users(Host) ->
    case catch ejabberd_sm:get_vh_session_list(list_to_binary(Host)) of
	{'EXIT', _Reason} ->
	    [];
	USRs ->
	    SURs = lists:sort([{S, U, R} || {U, S, R} <- USRs]),
	    lists:map(fun({S, U, R}) ->
			      #xmlel{ns = ?NS_DISCO_ITEMS, name = 'item', attrs =
			       [?XMLATTR('jid', exmpp_jid:to_binary(U, S, R)),
				?XMLATTR('name', exmpp_jid:to_binary(U, S))]}
		      end, SURs)
    end.

get_all_vh_users(Host) ->
    case catch ejabberd_auth:get_vh_registered_users(Host) of
	{'EXIT', _Reason} ->
	    [];
	Users ->
	    SUsers = lists:sort([{S, U} || {U, S} <- Users]),
	    case length(SUsers) of
		N when N =< 100 ->
		    lists:map(fun({S, U}) ->
				      #xmlel{ns = ?NS_DISCO_ITEMS, name = 'item', attrs =
				       [?XMLATTR('jid', exmpp_jid:to_binary(U, S)),
					?XMLATTR('name', exmpp_jid:to_binary(U, S))]}
			      end, SUsers);
		N ->
		    NParts = trunc(math:sqrt(N * 0.618)) + 1,
		    M = trunc(N / NParts) + 1,
		    lists:map(fun(K) ->
				      L = K + M - 1,
				      Node =
					  <<"@", (list_to_binary(integer_to_list(K)))/binary,
  					    "-", (list_to_binary(integer_to_list(L)))/binary>>,
				      {FS, FU} = lists:nth(K, SUsers),
				      {LS, LU} =
					  if L < N -> lists:nth(L, SUsers);
					     true -> lists:last(SUsers)
					  end,
				      Name = 
					  <<(list_to_binary(FU))/binary, "@", (list_to_binary(FS))/binary,
					  " -- ", (list_to_binary(LU))/binary, "@", (list_to_binary(LS))/binary>>,
				      #xmlel{ns = ?NS_DISCO_ITEMS, name = 'item', attrs =
				       [?XMLATTR('jid', Host),
					?XMLATTR('node', <<"all users/", Node/binary>>),
					?XMLATTR('name', Name)]}
			      end, lists:seq(1, N, M))
	    end
    end.

get_outgoing_s2s(Host, Lang) ->
    case catch ejabberd_s2s:dirty_get_connections() of
	{'EXIT', _Reason} ->
	    [];
	Connections ->
	    DotHost = "." ++ Host,
	    TConns = [TH || {FH, TH} <- Connections,
			    Host == FH orelse lists:suffix(DotHost, FH)],
	    lists:map(
	      fun(T) ->
		      #xmlel{ns = ?NS_DISCO_ITEMS, name = 'item', attrs =
		       [?XMLATTR('jid', Host),
			?XMLATTR('node', <<"outgoing s2s/", (list_to_binary(T))/binary>>),
			?XMLATTR('name',
			  io_lib:format(?T(Lang, "To ~s"), [T]))]}
	      end, lists:usort(TConns))
    end.

get_outgoing_s2s(Host, Lang, To) ->
    case catch ejabberd_s2s:dirty_get_connections() of
	{'EXIT', _Reason} ->
	    [];
	Connections ->
	    lists:map(
	      fun({F, _T}) ->
		      #xmlel{ns = ?NS_DISCO_ITEMS, name = 'item', attrs =
		       [?XMLATTR('jid', Host),
			?XMLATTR('node', <<"outgoing s2s/", (list_to_binary(To))/binary, "/", (list_to_binary(F))/binary>>),
			?XMLATTR('name',
			  io_lib:format(?T(Lang, "From ~s"), [F]))]}
	      end, lists:keysort(1, lists:filter(fun(E) ->
							 element(2, E) == To
						 end, Connections)))
    end.


get_running_nodes(Server, _Lang) ->
    case catch mnesia:system_info(running_db_nodes) of
	{'EXIT', _Reason} ->
	    [];
	DBNodes ->
	    lists:map(
	      fun(N) ->
		      S = list_to_binary(atom_to_list(N)),
		      #xmlel{ns = ?NS_DISCO_ITEMS, name = 'item', attrs =
		       [?XMLATTR('jid', Server),
			?XMLATTR('node', <<"running nodes/", S/binary>>),
			?XMLATTR('name', S)]}
	      end, lists:sort(DBNodes))
    end.

get_stopped_nodes(_Lang) ->
    case catch (lists:usort(mnesia:system_info(db_nodes) ++
			    mnesia:system_info(extra_db_nodes)) --
		mnesia:system_info(running_db_nodes)) of
	{'EXIT', _Reason} ->
	    [];
	DBNodes ->
	    lists:map(
	      fun(N) ->
		      S = list_to_binary(atom_to_list(N)),
		      #xmlel{ns = ?NS_DISCO_ITEMS, name = 'item', attrs =
		       [?XMLATTR('jid', ?MYNAME),
			?XMLATTR('node', <<"stopped nodes/", S/binary>>),
			?XMLATTR('name', S)]}
	      end, lists:sort(DBNodes))
    end.

%%-------------------------------------------------------------------------

-define(COMMANDS_RESULT(LServerOrGlobal, From, To, Request),
	case acl:match_rule(LServerOrGlobal, configure, From) of
	    deny ->
		{error, 'forbidden'};
	    allow ->
		adhoc_local_commands(From, To, Request)
	end).

adhoc_local_commands(Acc, From, To, #adhoc_request{node = Node} = Request) ->
    LServer = exmpp_jid:prep_domain_as_list(To),
    LNode = tokenize(Node),
    case LNode of
	["running nodes", _ENode, "DB"] ->
	    ?COMMANDS_RESULT(global, From, To, Request);
	["running nodes", _ENode, "modules", _] ->
	    ?COMMANDS_RESULT(LServer, From, To, Request);
	["running nodes", _ENode, "backup", _] ->
	    ?COMMANDS_RESULT(global, From, To, Request);
	["running nodes", _ENode, "import", _] ->
	    ?COMMANDS_RESULT(global, From, To, Request);
	["running nodes", _ENode, "restart"] ->
	    ?COMMANDS_RESULT(global, From, To, Request);
	["running nodes", _ENode, "shutdown"] ->
	    ?COMMANDS_RESULT(global, From, To, Request);
	["config", _] ->
	    ?COMMANDS_RESULT(LServer, From, To, Request);
	?NS_ADMINL(_) ->
	    ?COMMANDS_RESULT(LServer, From, To, Request);
	_ ->
	    Acc
    end.

adhoc_local_commands(From, To,
		     #adhoc_request{lang = Lang,
				    node = Node,
				    sessionid = SessionID,
				    action = Action,
				    xdata = XData} = Request) ->
    LServer = exmpp_jid:prep_domain_as_list(To),
    LNode = tokenize(Node),
    %% If the "action" attribute is not present, it is
    %% understood as "execute".  If there was no <actions/>
    %% element in the first response (which there isn't in our
    %% case), "execute" and "complete" are equivalent.
    ActionIsExecute = lists:member(Action,
				   ["", "execute", "complete"]),
    if	Action == "cancel" ->
	    %% User cancels request
	    adhoc:produce_response(
	      Request, 
	      #adhoc_response{status = canceled});
	XData == false, ActionIsExecute ->
	    %% User requests form
	    case get_form(LServer, LNode, Lang) of
		{result, Form} ->
		    adhoc:produce_response(
		      Request,
		      #adhoc_response{status = executing,
				      elements = Form});
		{result, Status, Form} ->
		    adhoc:produce_response(
		      Request,
		      #adhoc_response{status = Status,
				      elements = Form});
		{error, Error} ->
		    {error, Error}
	    end;
	XData /= false, ActionIsExecute ->
	    %% User returns form.
	    case jlib:parse_xdata_submit(XData) of
		invalid ->
		    {error, 'bad-request'};
		Fields ->
		    case catch set_form(From, LServer, LNode, Lang, Fields) of
			{result, Res} ->
			    adhoc:produce_response(
			      #adhoc_response{lang = Lang,
			                      node = Node,
					      sessionid = SessionID,
					      elements = Res,
					      status = completed});
			{'EXIT', _} ->
			    {error, 'bad-request'};
			{error, Error} ->
			    {error, Error}
		    end
	    end;
	true ->
	    {error, 'bad-request'}
    end.


-define(TVFIELD(Type, Var, Val),
	#xmlel{ns = ?NS_DATA_FORMS, name = 'field', attrs = [?XMLATTR('type', Type),
			       ?XMLATTR('var', Var)],
	 children = [#xmlel{ns = ?NS_DATA_FORMS, name = 'value', children = [#xmlcdata{cdata = Val}]}]}).
-define(HFIELD(), ?TVFIELD(<<"hidden">>, <<"FORM_TYPE">>, list_to_binary(?NS_ADMIN_s))).

-define(TLFIELD(Type, Label, Var),
	#xmlel{ns = ?NS_DATA_FORMS, name = 'field', attrs = [?XMLATTR('type', Type),
			       ?XMLATTR('label', ?T(Lang, Label)),
			       ?XMLATTR('var', Var)]}).

-define(XFIELD(Type, Label, Var, Val),
	#xmlel{ns = ?NS_DATA_FORMS, name = 'field', attrs = [?XMLATTR('type', Type),
			       ?XMLATTR('label', ?T(Lang, Label)),
			       ?XMLATTR('var', Var)],
	 children = [#xmlel{ns = ?NS_DATA_FORMS, name = 'value', children = [#xmlcdata{cdata = Val}]}]}).

-define(XMFIELD(Type, Label, Var, Vals),
	#xmlel{ns = ?NS_DATA_FORMS, name = 'field', attrs = [?XMLATTR('type', Type),
			       ?XMLATTR('label', ?T(Lang, Label)),
			       ?XMLATTR('var', Var)],
	 children = [#xmlel{ns = ?NS_DATA_FORMS, name = 'value', children = [#xmlcdata{cdata = list_to_binary(Val)}]} || Val <- Vals]}).

-define(TABLEFIELD(Table, Val),
	#xmlel{ns = ?NS_DATA_FORMS, name = 'field', attrs = [?XMLATTR('type', <<"list-single">>),
			       ?XMLATTR('label', Table),
			       ?XMLATTR('var', Table)],
	 children = [#xmlel{ns = ?NS_DATA_FORMS, name = 'value', children = [#xmlcdata{cdata = list_to_binary(atom_to_list(Val))}]},
	  #xmlel{ns = ?NS_DATA_FORMS, name = 'option', attrs = [?XMLATTR('label',
				   ?T(Lang, "RAM copy"))],
	   children = [#xmlel{ns = ?NS_DATA_FORMS, name = 'value', children = [#xmlcdata{cdata = <<"ram_copies">>}]}]},
	  #xmlel{ns = ?NS_DATA_FORMS, name = 'option', attrs = [?XMLATTR('label',
				   ?T(Lang,
				      "RAM and disc copy"))],
	   children = [#xmlel{ns = ?NS_DATA_FORMS, name = 'value', children = [#xmlcdata{cdata = <<"disc_copies">>}]}]},
	  #xmlel{ns = ?NS_DATA_FORMS, name = 'option', attrs = [?XMLATTR('label',
				   ?T(Lang,
				      "Disc only copy"))],
	   children = [#xmlel{ns = ?NS_DATA_FORMS, name = 'value', children = [#xmlcdata{cdata = <<"disc_only_copies">>}]}]},
	  #xmlel{ns = ?NS_DATA_FORMS, name = 'option', attrs = [?XMLATTR('label',
				   ?T(Lang, "Remote copy"))],
	   children = [#xmlel{ns = ?NS_DATA_FORMS, name = 'value', children = [#xmlcdata{cdata = <<"unknown">>}]}]}
	 ]}).



get_form(_Host, ["running nodes", ENode, "DB"], Lang) ->
    case search_running_node(ENode) of
	false ->
	    {error, 'item-not-found'};
	Node ->
	    case rpc:call(Node, mnesia, system_info, [tables]) of
		{badrpc, _Reason} ->
		    {error, 'internal-server-error'};
		Tables ->
		    STables = lists:sort(Tables),
		    {result, [#xmlel{ns = ?NS_DATA_FORMS, name = 'x', children =
			       [?HFIELD(),
				#xmlel{ns = ?NS_DATA_FORMS, name = 'title', children =
			         [#xmlcdata{cdata =
				   list_to_binary(?T(
				      Lang, "Database Tables Configuration at ") ++
				   ENode)}]},
			        #xmlel{ns = ?NS_DATA_FORMS, name = 'instructions', children =
			         [#xmlcdata{cdata =
				   list_to_binary(?T(
				      Lang, "Choose storage type of tables"))}]} |
			        lists:map(
				  fun(Table) ->
					  case rpc:call(Node,
						        mnesia,
						        table_info,
						        [Table, storage_type]) of
					      {badrpc, _} ->
						  ?TABLEFIELD(Table, unknown);
					      Type ->
						  ?TABLEFIELD(Table, Type)
					  end
				  end, STables)
			       ]}]}
	    end
    end;

get_form(Host, ["running nodes", ENode, "modules", "stop"], Lang) ->
    case search_running_node(ENode) of
	false ->
	    {error, 'item-not-found'};
	Node ->
	    case rpc:call(Node, gen_mod, loaded_modules, [Host]) of
		{badrpc, _Reason} ->
		    {error, 'internal-server-error'};
		Modules ->
		    SModules = lists:sort(Modules),
		    {result, [#xmlel{ns = ?NS_DATA_FORMS, name = 'x', children =
			       [?HFIELD(),
				#xmlel{ns = ?NS_DATA_FORMS, name = 'title', children =
			         [#xmlcdata{cdata =
				   list_to_binary(?T(
				      Lang, "Stop Modules at ") ++ ENode)}]},
			        #xmlel{ns = ?NS_DATA_FORMS, name = 'instructions', children =
			         [#xmlcdata{cdata =
				   list_to_binary(?T(
				      Lang, "Choose modules to stop"))}]} |
			        lists:map(fun(M) ->
						  S = atom_to_list(M),
						  ?XFIELD(<<"boolean">>, S, list_to_binary(S), <<"0">>)
					  end, SModules)
			       ]}]}
	    end
    end;

get_form(_Host, ["running nodes", ENode, "modules", "start"], Lang) ->
    {result, [#xmlel{ns = ?NS_DATA_FORMS, name = 'x', children =
	       [?HFIELD(),
		#xmlel{ns = ?NS_DATA_FORMS, name = 'title', children =
	         [#xmlcdata{cdata =
		   list_to_binary(?T(
		      Lang, "Start Modules at ") ++ ENode)}]},
	        #xmlel{ns = ?NS_DATA_FORMS, name = 'instructions', children =
	         [#xmlcdata{cdata =
	           list_to_binary(?T(
		      Lang, "Enter list of {Module, [Options]}"))}]},
		?XFIELD(<<"text-multi">>, "List of modules to start", <<"modules">>, <<"[].">>)
	       ]}]};

get_form(_Host, ["running nodes", ENode, "backup", "backup"], Lang) ->
    {result, [#xmlel{ns = ?NS_DATA_FORMS, name = 'x', children =
	       [
           ?HFIELD(),
		#xmlel{ns = ?NS_DATA_FORMS, name = 'title', children =
	         [#xmlcdata{cdata =
		   list_to_binary(?T(
		      Lang, "Backup to File at ") ++ ENode)}]},
        #xmlel{ns = ?NS_DATA_FORMS, name = 'instructions', children =
	         [#xmlcdata{cdata =
	           list_to_binary(?T(
	      Lang, "Enter path to backup file"))}]},
        ?XFIELD(<<"text-single">>, "Path to File", <<"path">>, <<"">>)
	       ]}]};

get_form(_Host, ["running nodes", ENode, "backup", "restore"], Lang) ->
    {result, [#xmlel{ns = ?NS_DATA_FORMS, name = 'x', children =
	       [?HFIELD(),
		#xmlel{ns = ?NS_DATA_FORMS, name = 'title', children =
	         [#xmlcdata{cdata =
		   list_to_binary(?T(
		      Lang, "Restore Backup from File at ") ++ ENode)}]},
	        #xmlel{ns = ?NS_DATA_FORMS, name = 'instructions', children =
	         [#xmlcdata{cdata =
	           list_to_binary(?T(
		      Lang, "Enter path to backup file"))}]},
		?XFIELD(<<"text-single">>, "Path to File", <<"path">>, <<"">>)
	       ]}]};

get_form(_Host, ["running nodes", ENode, "backup", "textfile"], Lang) ->
    {result, [#xmlel{ns = ?NS_DATA_FORMS, name = 'x', children =
	       [?HFIELD(),
		#xmlel{ns = ?NS_DATA_FORMS, name = 'title', children =
	         [#xmlcdata{cdata =
		   list_to_binary(?T(
		      Lang, "Dump Backup to Text File at ") ++ ENode)}]},
	        #xmlel{ns = ?NS_DATA_FORMS, name = 'instructions', children =
	         [#xmlcdata{cdata =
	           list_to_binary(?T(
		      Lang, "Enter path to text file"))}]},
		?XFIELD(<<"text-single">>, "Path to File", <<"path">>, <<"">>)
	       ]}]};

get_form(_Host, ["running nodes", ENode, "import", "file"], Lang) ->
    {result, [#xmlel{ns = ?NS_DATA_FORMS, name = 'x', children =
	       [?HFIELD(),
<<<<<<< HEAD
		{xmlelement, "title", [],
	         [{xmlcdata,
		   ?T(
		      Lang, "Import User from File at ") ++ ENode}]},
	        {xmlelement, "instructions", [],
	         [{xmlcdata,
	           ?T(
		      Lang, "Enter path to jabberd14 spool file")}]},
		?XFIELD("text-single", "Path to File", "path", "")
=======
		#xmlel{ns = ?NS_DATA_FORMS, name = 'title', children =
	         [#xmlcdata{cdata =
		   list_to_binary(?T(
		      Lang, "Import User from File at ") ++ ENode)}]},
	        #xmlel{ns = ?NS_DATA_FORMS, name = 'instructions', children =
	         [#xmlcdata{cdata =
	           list_to_binary(?T(
		      Lang, "Enter path to jabberd14 spool file"))}]},
		?XFIELD(<<"text-single">>, "Path to File", <<"path">>, <<"">>)
>>>>>>> cd09381e
	       ]}]};

get_form(_Host, ["running nodes", ENode, "import", "dir"], Lang) ->
    {result, [#xmlel{ns = ?NS_DATA_FORMS, name = 'x', children =
	       [?HFIELD(),
<<<<<<< HEAD
		{xmlelement, "title", [],
	         [{xmlcdata,
		   ?T(
		      Lang, "Import Users from Dir at ") ++ ENode}]},
	        {xmlelement, "instructions", [],
	         [{xmlcdata,
	           ?T(
		      Lang, "Enter path to jabberd14 spool dir")}]},
		?XFIELD("text-single", "Path to Dir", "path", "")
=======
		#xmlel{ns = ?NS_DATA_FORMS, name = 'title', children =
	         [#xmlcdata{cdata =
		   list_to_binary(?T(
		      Lang, "Import Users from Dir at ") ++ ENode)}]},
	        #xmlel{ns = ?NS_DATA_FORMS, name = 'instructions', children =
	         [#xmlcdata{cdata =
	           list_to_binary(?T(
		      Lang, "Enter path to jabberd14 spool dir"))}]},
		?XFIELD(<<"text-single">>, "Path to Dir", <<"path">>, <<"">>)
>>>>>>> cd09381e
	       ]}]};

get_form(_Host, ["running nodes", _ENode, "restart"], Lang) ->
    Make_option = 
	fun(LabelNum, LabelUnit, Value)->
		#xmlel{ns = ?NS_DATA_FORMS, name = 'option', attrs =
		 [?XMLATTR('label', LabelNum ++ ?T(Lang, LabelUnit))], children =
		 [#xmlel{ns = ?NS_DATA_FORMS, name = 'value', children = [#xmlcdata{cdata = list_to_binary(Value)}]}]}
	end,
    {result, [#xmlel{ns = ?NS_DATA_FORMS, name = 'x', children =
	       [?HFIELD(),
		#xmlel{ns = ?NS_DATA_FORMS, name = 'title', children =
		 [#xmlcdata{cdata = list_to_binary(?T(Lang, "Restart Service"))}]},
	        #xmlel{ns = ?NS_DATA_FORMS, name = 'field', attrs =
		 [?XMLATTR('type', <<"list-single">>),
		  ?XMLATTR('label', ?T(Lang, "Time delay")),
		  ?XMLATTR('var', <<"delay">>)], children =
		 [Make_option("", "immediately", "1"),
		  Make_option("15 ", "seconds", "15"),
		  Make_option("30 ", "seconds", "30"),
		  Make_option("60 ", "seconds", "60"),
		  Make_option("90 ", "seconds", "90"),
		  Make_option("2 ", "minutes", "120"),
		  Make_option("3 ", "minutes", "180"),
		  Make_option("4 ", "minutes", "240"),
		  Make_option("5 ", "minutes", "300"),
		  Make_option("10 ", "minutes", "600"),
		  Make_option("15 ", "minutes", "900"),
		  Make_option("30 ", "minutes", "1800"),
		  #xmlel{ns = ?NS_DATA_FORMS, name = 'required'}
		 ]},
	        #xmlel{ns = ?NS_DATA_FORMS, name = 'field', attrs =
		 [?XMLATTR('type', <<"fixed">>),
		  ?XMLATTR('label', ?T(Lang, "Send announcement to all online users on all hosts"))]},
		#xmlel{ns = ?NS_DATA_FORMS, name = 'field', attrs =
		 [?XMLATTR('var', <<"subject">>),
		  ?XMLATTR('type', <<"text-single">>),
		  ?XMLATTR('label', ?T(Lang, "Subject"))]},
		#xmlel{ns = ?NS_DATA_FORMS, name = 'field', attrs =
		 [?XMLATTR('var', <<"announcement">>),
		  ?XMLATTR('type', <<"text-multi">>),
		  ?XMLATTR('label', ?T(Lang, "Message body"))]}
	       ]}]};

get_form(_Host, ["running nodes", _ENode, "shutdown"], Lang) ->
    Make_option = 
	fun(LabelNum, LabelUnit, Value)->
		#xmlel{ns = ?NS_DATA_FORMS, name = 'option', attrs =
		 [?XMLATTR('label', LabelNum ++ ?T(Lang, LabelUnit))], children =
		 [#xmlel{ns = ?NS_DATA_FORMS, name = 'value', children = [#xmlcdata{cdata = list_to_binary(Value)}]}]}
	end,
    {result, [#xmlel{ns = ?NS_DATA_FORMS, name = 'x', children =
	       [?HFIELD(),
		#xmlel{ns = ?NS_DATA_FORMS, name = 'title', children =
		 [#xmlcdata{cdata = list_to_binary(?T(Lang, "Shut Down Service"))}]},
	        #xmlel{ns = ?NS_DATA_FORMS, name = 'field', attrs =
		 [?XMLATTR('type', <<"list-single">>),
		  ?XMLATTR('label', ?T(Lang, "Time delay")),
		  ?XMLATTR('var', <<"delay">>)], children =
		 [Make_option("", "immediately", "1"),
		  Make_option("15 ", "seconds", "15"),
		  Make_option("30 ", "seconds", "30"),
		  Make_option("60 ", "seconds", "60"),
		  Make_option("90 ", "seconds", "90"),
		  Make_option("2 ", "minutes", "120"),
		  Make_option("3 ", "minutes", "180"),
		  Make_option("4 ", "minutes", "240"),
		  Make_option("5 ", "minutes", "300"),
		  Make_option("10 ", "minutes", "600"),
		  Make_option("15 ", "minutes", "900"),
		  Make_option("30 ", "minutes", "1800"),
		  #xmlel{ns = ?NS_DATA_FORMS, name = 'required'}
		 ]},
	        #xmlel{ns = ?NS_DATA_FORMS, name = 'field', attrs =
		 [?XMLATTR('type', <<"fixed">>),
		  ?XMLATTR('label', ?T(Lang, "Send announcement to all online users on all hosts"))]},
		#xmlel{ns = ?NS_DATA_FORMS, name = 'field', attrs =
		 [?XMLATTR('var', <<"subject">>),
		  ?XMLATTR('type', <<"text-single">>),
		  ?XMLATTR('label', ?T(Lang, "Subject"))]},
		#xmlel{ns = ?NS_DATA_FORMS, name = 'field', attrs =
		 [?XMLATTR('var', <<"announcement">>),
		  ?XMLATTR('type', <<"text-multi">>),
		  ?XMLATTR('label', ?T(Lang, "Message body"))]}
	       ]}]};

get_form(Host, ["config", "acls"], Lang) ->
    {result, [#xmlel{ns = ?NS_DATA_FORMS, name = 'x', children =
	       [?HFIELD(),
		#xmlel{ns = ?NS_DATA_FORMS, name = 'title', children =
	         [#xmlcdata{cdata =
		   list_to_binary(?T(
		      Lang, "Access Control List Configuration"))}]},
	        #xmlel{ns = ?NS_DATA_FORMS, name = 'field', attrs = [?XMLATTR('type', <<"text-multi">>),
				       ?XMLATTR('label',
				        ?T(
					   Lang, "Access control lists")),
				       ?XMLATTR('var', <<"acls">>)],
	         children = lists:map(fun(S) ->
				   #xmlel{ns = ?NS_DATA_FORMS, name = 'value', children = [#xmlcdata{cdata = list_to_binary(S)}]}
			   end,
			   string:tokens(
			     lists:flatten(
			       io_lib:format(
				 "~p.",
				 [ets:select(acl,
					     [{{acl, {'$1', '$2'}, '$3'},
					       [{'==', '$2', Host}],
					       [{{acl, '$1', '$3'}}]}])
			         ])),
			     "\n"))
	        }
	       ]}]};

get_form(Host, ["config", "access"], Lang) ->
    {result, [#xmlel{ns = ?NS_DATA_FORMS, name = 'x', children =
	       [?HFIELD(),
		#xmlel{ns = ?NS_DATA_FORMS, name = 'title', children =
	         [#xmlcdata{cdata =
		   list_to_binary(?T(
		      Lang, "Access Configuration"))}]},
	        #xmlel{ns = ?NS_DATA_FORMS, name = 'field', attrs =[?XMLATTR('type', <<"text-multi">>),
				       ?XMLATTR('label',
				        ?T(
					   Lang, "Access rules")),
				       ?XMLATTR('var', <<"access">>)],
	         children = lists:map(fun(S) ->
				   #xmlel{ns = ?NS_DATA_FORMS, name = 'value', children =[#xmlcdata{cdata = list_to_binary(S)}]}
			   end,
			   string:tokens(
			     lists:flatten(
			       io_lib:format(
			         "~p.",
			         [ets:select(config,
					     [{{config, {access, '$1', '$2'}, '$3'},
					       [{'==', '$2', Host}],
					       [{{access, '$1', '$3'}}]}])
			         ])),
			     "\n"))
	        }
	       ]}]};

get_form(_Host, ?NS_ADMINL("add-user"), Lang) ->
    {result, [#xmlel{ns = ?NS_DATA_FORMS, name = 'x', children =
	       [?HFIELD(),
		#xmlel{ns = ?NS_DATA_FORMS, name = 'title', children =
		 [#xmlcdata{cdata = list_to_binary(?T(Lang, "Add User"))}]},
	        #xmlel{ns = ?NS_DATA_FORMS, name = 'field', attrs =
		 [?XMLATTR('type', <<"jid-single">>),
		  ?XMLATTR('label', ?T(Lang, "Jabber ID")),
		  ?XMLATTR('var', <<"accountjid">>)], children =
		 [#xmlel{ns = ?NS_DATA_FORMS, name = 'required'}]},
	        #xmlel{ns = ?NS_DATA_FORMS, name = 'field', attrs =
		 [?XMLATTR('type', <<"text-private">>),
		  ?XMLATTR('label', ?T(Lang, "Password")),
		  ?XMLATTR('var', <<"password">>)], children =
		 [#xmlel{ns = ?NS_DATA_FORMS, name = 'required'}]},
	        #xmlel{ns = ?NS_DATA_FORMS, name = 'field', attrs =
		 [?XMLATTR('type', <<"text-private">>),
		  ?XMLATTR('label', ?T(Lang, "Password Verification")),
		  ?XMLATTR('var', <<"password-verify">>)], children =
		 [#xmlel{ns = ?NS_DATA_FORMS, name = 'required'}]}
	       ]}]};

get_form(_Host, ?NS_ADMINL("delete-user"), Lang) ->
    {result, [#xmlel{ns = ?NS_DATA_FORMS, name = 'x', children =
	       [?HFIELD(),
		#xmlel{ns = ?NS_DATA_FORMS, name = 'title', children =
		 [#xmlcdata{cdata = list_to_binary(?T(Lang, "Delete User"))}]},
	        #xmlel{ns = ?NS_DATA_FORMS, name = 'field', attrs =
		 [?XMLATTR('type', <<"jid-multi">>),
		  ?XMLATTR('label', ?T(Lang, "Jabber ID")),
		  ?XMLATTR('var', <<"accountjids">>)], children =
		 [#xmlel{ns = ?NS_DATA_FORMS, name = 'required'}]}
	       ]}]};

get_form(_Host, ?NS_ADMINL("end-user-session"), Lang) ->
    {result, [#xmlel{ns = ?NS_DATA_FORMS, name = 'x', children =
	       [?HFIELD(),
		#xmlel{ns = ?NS_DATA_FORMS, name = 'title', children =
		 [#xmlcdata{cdata = list_to_binary(?T(Lang, "End User Session"))}]},
	        #xmlel{ns = ?NS_DATA_FORMS, name = 'field', attrs =
		 [?XMLATTR('type', <<"jid-single">>),
		  ?XMLATTR('label', ?T(Lang, "Jabber ID")),
		  ?XMLATTR('var', <<"accountjid">>)], children =
		 [#xmlel{ns = ?NS_DATA_FORMS, name = 'required'}]}
	       ]}]};

get_form(_Host, ?NS_ADMINL("get-user-password"), Lang) ->
    {result, [#xmlel{ns = ?NS_DATA_FORMS, name = 'x', children =
	       [?HFIELD(),
		#xmlel{ns = ?NS_DATA_FORMS, name = 'title', children =
		 [#xmlcdata{cdata = list_to_binary(?T(Lang, "Get User Password"))}]},
	        #xmlel{ns = ?NS_DATA_FORMS, name = 'field', attrs =
		 [?XMLATTR('type', <<"jid-single">>),
		  ?XMLATTR('label', ?T(Lang, "Jabber ID")),
		  ?XMLATTR('var', <<"accountjid">>)], children =
		 [#xmlel{ns = ?NS_DATA_FORMS, name = 'required'}]}
	       ]}]};

get_form(_Host, ?NS_ADMINL("change-user-password"), Lang) ->
    {result, [#xmlel{ns = ?NS_DATA_FORMS, name = 'x', children =
	       [?HFIELD(),
		#xmlel{ns = ?NS_DATA_FORMS, name = 'title', children =
		 [#xmlcdata{cdata = list_to_binary(?T(Lang, "Get User Password"))}]},
	        #xmlel{ns = ?NS_DATA_FORMS, name = 'field', attrs =
		 [?XMLATTR('type', <<"jid-single">>),
		  ?XMLATTR('label', ?T(Lang, "Jabber ID")),
		  ?XMLATTR('var', <<"accountjid">>)], children =
		 [#xmlel{ns = ?NS_DATA_FORMS, name = 'required'}]},
	        #xmlel{ns = ?NS_DATA_FORMS, name = 'field', attrs =
		 [?XMLATTR('type', <<"text-private">>),
		  ?XMLATTR('label', ?T(Lang, "Password")),
		  ?XMLATTR('var', <<"password">>)], children =
		 [#xmlel{ns = ?NS_DATA_FORMS, name = 'required'}]}
	       ]}]};

get_form(_Host, ?NS_ADMINL("get-user-lastlogin"), Lang) ->
    {result, [#xmlel{ns = ?NS_DATA_FORMS, name = 'x', children =
	       [?HFIELD(),
		#xmlel{ns = ?NS_DATA_FORMS, name = 'title', children =
		 [#xmlcdata{cdata = list_to_binary(?T(Lang, "Get User Last Login Time"))}]},
	        #xmlel{ns = ?NS_DATA_FORMS, name =  'field', attrs =
		 [?XMLATTR('type', <<"jid-single">>),
		  ?XMLATTR('label', ?T(Lang, "Jabber ID")),
		  ?XMLATTR('var', <<"accountjid">>)], children =
		 [#xmlel{ns = ?NS_DATA_FORMS, name = 'required'}]}
	       ]}]};

get_form(_Host, ?NS_ADMINL("user-stats"), Lang) ->
    {result, [#xmlel{ns = ?NS_DATA_FORMS, name = 'x', children =
	       [?HFIELD(),
		#xmlel{ns = ?NS_DATA_FORMS, name = 'title', children =
		 [#xmlcdata{cdata = list_to_binary(?T(Lang, "Get User Statistics"))}]},
	        #xmlel{ns = ?NS_DATA_FORMS, name = 'field', attrs =
		 [?XMLATTR('type', <<"jid-single">>),
		  ?XMLATTR('label', ?T(Lang, "Jabber ID")),
		  ?XMLATTR('var', <<"accountjid">>)], children =
		 [#xmlel{ns = ?NS_DATA_FORMS, name = 'required'}]}
	       ]}]};

get_form(Host, ?NS_ADMINL("get-registered-users-num"), Lang) ->
    [Num] = io_lib:format("~p", [ejabberd_auth:get_vh_registered_users_number(Host)]),
    {result, completed,
     [#xmlel{ns = ?NS_DATA_FORMS, name = 'x', children =
       [?HFIELD(),
<<<<<<< HEAD
	{xmlelement, 
	 "field", 
	 [{"type", "text-single"},
	  {"label", ?T(Lang, "Number of registered users")},
	  {"var", "registeredusersnum"}],
	 [{xmlelement, "value", [], [{xmlcdata, Num}]}]
=======
	#xmlel{ns = ?NS_DATA_FORMS, name = 'field', attrs =
	 [?XMLATTR('type', <<"text-single">>),
	  ?XMLATTR('label', ?T(Lang, "Number of registered users")),
	  ?XMLATTR('var', <<"registeredusersnum">>)], children =
	 [#xmlel{ns = ?NS_DATA_FORMS, name = 'value', children = [#xmlcdata{cdata = list_to_binary(Num)}]}]
>>>>>>> cd09381e
	}]}]};

get_form(Host, ?NS_ADMINL("get-online-users-num"), Lang) ->
    Num = io_lib:format("~p", [length(ejabberd_sm:get_vh_session_list(list_to_binary(Host)))]),
    {result, completed,
     [#xmlel{ns = ?NS_DATA_FORMS, name = 'x', children =
       [?HFIELD(),
<<<<<<< HEAD
	{xmlelement, 
	 "field", 
	 [{"type", "text-single"},
	  {"label", ?T(Lang, "Number of online users")},
	  {"var", "onlineusersnum"}],
	 [{xmlelement, "value", [], [{xmlcdata, Num}]}]
=======
	#xmlel{ns = ?NS_DATA_FORMS, name = 'field', attrs =
	 [?XMLATTR('type', <<"text-single">>),
	  ?XMLATTR('label', ?T(Lang, "Number of online users")),
	  ?XMLATTR('var', <<"onlineusersnum">>)], children =
	 [#xmlel{ns = ?NS_DATA_FORMS, name = 'value', children = [#xmlcdata{cdata = list_to_binary(Num)}]}]
>>>>>>> cd09381e
	}]}]};

get_form(_Host, _, _Lang) ->
    {error, 'service-unavailable'}.



set_form(_From, _Host, ["running nodes", ENode, "DB"], _Lang, XData) ->
    case search_running_node(ENode) of
	false ->
	    {error, 'item-not-found'};
	Node ->
	    lists:foreach(
	      fun({SVar, SVals}) ->
		      %% We believe that this is allowed only for good people
		      Table = list_to_atom(SVar),
		      Type = case SVals of
				 ["unknown"] -> unknown;
				 ["ram_copies"] -> ram_copies;
				 ["disc_copies"] -> disc_copies;
				 ["disc_only_copies"] -> disc_only_copies;
				 _ -> false
			     end,
		      if
			  Type == false ->
			      ok;
			  Type == unknown ->
			      mnesia:del_table_copy(Table, Node);
			  true ->
			      case mnesia:add_table_copy(Table, Node, Type) of
				  {aborted, _} ->
				      mnesia:change_table_copy_type(
					Table, Node, Type);
				  _ ->
				      ok
			      end
		      end
	      end, XData),
	    {result, []}
    end;

set_form(_From, Host, ["running nodes", ENode, "modules", "stop"], _Lang, XData) ->
    case search_running_node(ENode) of
	false ->
	    {error, 'item-not-found'};
	Node ->
	    lists:foreach(
	      fun({Var, Vals}) ->
		      case Vals of
			  ["1"] ->
			      Module = list_to_atom(Var),
			      rpc:call(Node, gen_mod, stop_module, [Host, Module]);
			  _ ->
			      ok
		      end
	      end, XData),
	    {result, []}
    end;

set_form(_From, Host, ["running nodes", ENode, "modules", "start"], _Lang, XData) ->
    case search_running_node(ENode) of
	false ->
	    {error, 'item-not-found'};
	Node ->
	    case lists:keysearch("modules", 1, XData) of
		false ->
		    {error, 'bad-request'};
		{value, {_, Strings}} ->
		    String = lists:foldl(fun(S, Res) ->
						 Res ++ S ++ "\n"
					 end, "", Strings),
		    case erl_scan:string(String) of
			{ok, Tokens, _} ->
			    case erl_parse:parse_term(Tokens) of
				{ok, Modules} ->
				    lists:foreach(
				      fun({Module, Args}) ->
					      rpc:call(Node,
						       gen_mod,
						       start_module,
						       [Host, Module, Args])
				      end, Modules),
				    {result, []};
				_ ->
				    {error, 'bad-request'}
			    end;
			_ ->
			    {error, 'bad-request'}
		    end;
		_ ->
		    {error, 'bad-request'}
	    end
    end;


set_form(_From, _Host, ["running nodes", ENode, "backup", "backup"], _Lang, XData) ->
    case search_running_node(ENode) of
	false ->
	    {error, 'item-not-found'};
	Node ->
	    case lists:keysearch("path", 1, XData) of
		false ->
		    {error, 'bad-request'};
		{value, {_, [String]}} ->
		    case rpc:call(Node, mnesia, backup, [String]) of
			{badrpc, _Reason} ->
			    {error, 'internal-server-error'};
			{error, _Reason} ->
			    {error, 'internal-server-error'};
			_ ->
			    {result, []}
		    end;
		_ ->
		    {error, 'bad-request'}
	    end
    end;


set_form(_From, _Host, ["running nodes", ENode, "backup", "restore"], _Lang, XData) ->
    case search_running_node(ENode) of
	false ->
	    {error, 'item-not-found'};
	Node ->
	    case lists:keysearch("path", 1, XData) of
		false ->
		    {error, 'bad-request'};
		{value, {_, [String]}} ->
                    case rpc:call(Node, ejabberd_admin, restore, [String]) of
			{badrpc, _Reason} ->
			    {error, 'internal-server-error'};
			{error, _Reason} ->
			    {error, 'internal-server-error'};
			_ ->
			    {result, []}
		    end;
		_ ->
		    {error, 'bad-request'}
	    end
    end;


set_form(_From, _Host, ["running nodes", ENode, "backup", "textfile"], _Lang, XData) ->
    case search_running_node(ENode) of
	false ->
	    {error, 'item-not-found'};
	Node ->
	    case lists:keysearch("path", 1, XData) of
		false ->
		    {error, 'bad-request'};
		{value, {_, [String]}} ->
		    case rpc:call(Node, ejabberd_admin, dump_to_textfile, [String]) of
			{badrpc, _Reason} ->
			    {error, 'internal-server-error'};
			{error, _Reason} ->
			    {error, 'internal-server-error'};
			_ ->
			    {result, []}
		    end;
		_ ->
		    {error, 'bad-request'}
	    end
    end;


set_form(_From, _Host, ["running nodes", ENode, "import", "file"], _Lang, XData) ->
    case search_running_node(ENode) of
	false ->
	    {error, 'item-not-found'};
	Node ->
	    case lists:keysearch("path", 1, XData) of
		false ->
		    {error, 'bad-request'};
		{value, {_, [String]}} ->
		    rpc:call(Node, jd2ejd, import_file, [String]),
		    {result, []};
		_ ->
		    {error, 'bad-request'}
	    end
    end;


set_form(_From, _Host, ["running nodes", ENode, "import", "dir"], _Lang, XData) ->
    case search_running_node(ENode) of
	false ->
	    {error, 'item-not-found'};
	Node ->
	    case lists:keysearch("path", 1, XData) of
		false ->
		    {error, 'bad-request'};
		{value, {_, [String]}} ->
		    rpc:call(Node, jd2ejd, import_dir, [String]),
		    {result, []};
		_ ->
		    {error, 'bad-request'}
	    end
    end;

set_form(From, Host, ["running nodes", ENode, "restart"], _Lang, XData) ->
    stop_node(From, Host, ENode, restart, XData);

set_form(From, Host, ["running nodes", ENode, "shutdown"], _Lang, XData) ->
    stop_node(From, Host, ENode, stop, XData);

set_form(_From, Host, ["config", "acls"], _Lang, XData) ->
    case lists:keysearch("acls", 1, XData) of
	{value, {_, Strings}} ->
	    String = lists:foldl(fun(S, Res) ->
					 Res ++ S ++ "\n"
				 end, "", Strings),
	    case erl_scan:string(String) of
		{ok, Tokens, _} ->
		    case erl_parse:parse_term(Tokens) of
			{ok, ACLs} ->
			    case acl:add_list(Host, ACLs, true) of
				ok ->
				    {result, []};
				_ ->
				    {error, 'bad-request'}
			    end;
			_ ->
			    {error, 'bad-request'}
		    end;
		_ ->
		    {error, 'bad-request'}
	    end;
	_ ->
	    {error, 'bad-request'}
    end;

set_form(_From, Host, ["config", "access"], _Lang, XData) ->
    SetAccess =
	fun(Rs) ->
		mnesia:transaction(
		  fun() ->
			  Os = mnesia:select(config,
					     [{{config, {access, '$1', '$2'}, '$3'},
					       [{'==', '$2', Host}],
					       ['$_']}]),
			  lists:foreach(fun(O) ->
						mnesia:delete_object(O)
					end, Os),
			  lists:foreach(
			    fun({access, Name, Rules}) ->
				    mnesia:write({config,
						  {access, Name, Host},
						  Rules})
			    end, Rs)
		  end)
	end,
    case lists:keysearch("access", 1, XData) of
	{value, {_, Strings}} ->
	    String = lists:foldl(fun(S, Res) ->
					 Res ++ S ++ "\n"
				 end, "", Strings),
	    case erl_scan:string(String) of
		{ok, Tokens, _} ->
		    case erl_parse:parse_term(Tokens) of
			{ok, Rs} ->
			    case SetAccess(Rs) of
				{atomic, _} ->
				    {result, []};
				_ ->
				    {error, 'bad-request'}
			    end;
			_ ->
			    {error, 'bad-request'}
		    end;
		_ ->
		    {error, 'bad-request'}
	    end;
	_ ->
	    {error, 'bad-request'}
    end;

set_form(From, Host, ?NS_ADMINL("add-user"), _Lang, XData) ->
    AccountString = get_value("accountjid", XData),
    Password = get_value("password", XData),
    Password = get_value("password-verify", XData),
    AccountJID = exmpp_jid:parse(AccountString),
    User = exmpp_jid:prep_node_as_list(AccountJID),
    Server = exmpp_jid:prep_domain_as_list(AccountJID),
    true = lists:member(Server, ?MYHOSTS),
    true = (Server == Host) orelse (get_permission_level(From) == global),
    ejabberd_auth:try_register(User, Server, Password),
    {result, []};

set_form(From, Host, ?NS_ADMINL("delete-user"), _Lang, XData) ->
    AccountStringList = get_values("accountjids", XData),
    [_|_] = AccountStringList,
    ASL2 = lists:map(
	     fun(AccountString) ->
<<<<<<< HEAD
		     JID = jlib:string_to_jid(AccountString),
		     [_|_] = JID#jid.luser,
		     User = JID#jid.luser, 
		     Server = JID#jid.lserver,
=======
		     JID = exmpp_jid:parse(AccountString),
		     User = [_|_] = exmpp_jid:prep_node_as_list(JID),
		     Server = exmpp_jid:prep_domain_as_list(JID),
>>>>>>> cd09381e
		     true = (Server == Host) orelse (get_permission_level(From) == global),
		     true = ejabberd_auth:is_user_exists(User, Server),
		     {User, Server}
	     end,
	     AccountStringList),
    [ejabberd_auth:remove_user(User, Server) || {User, Server} <- ASL2],
    {result, []};

set_form(From, Host, ?NS_ADMINL("end-user-session"), _Lang, XData) ->
    AccountString = get_value("accountjid", XData),
<<<<<<< HEAD
    JID = jlib:string_to_jid(AccountString),
    [_|_] = JID#jid.luser,
    LUser = JID#jid.luser, 
    LServer = JID#jid.lserver, 
=======
    JID = exmpp_jid:parse(AccountString),
    LUser = [_|_] = exmpp_jid:prep_node_as_list(JID),
    LServer = exmpp_jid:prep_domain_as_list(JID), 
>>>>>>> cd09381e
    true = (LServer == Host) orelse (get_permission_level(From) == global),
    %% Code copied from ejabberd_sm.erl
    case exmpp_jid:prep_resource_as_list(JID) of
	undefined -> 
	    SIDs = mnesia:dirty_select(session,
				       [{#session{sid = '$1', usr = {LUser, LServer, '_'}, _ = '_'}, [], ['$1']}]),
	    [Pid ! replaced || {_, Pid} <- SIDs];
	R -> 
	    [{_, Pid}] = mnesia:dirty_select(session,
					     [{#session{sid = '$1', usr = {LUser, LServer, R}, _ = '_'}, [], ['$1']}]),
	    Pid ! replaced
    end, 
    {result, []};

set_form(From, Host, ?NS_ADMINL("get-user-password"), Lang, XData) ->
    AccountString = get_value("accountjid", XData),
<<<<<<< HEAD
    JID = jlib:string_to_jid(AccountString),
    [_|_] = JID#jid.luser,
    User = JID#jid.luser, 
    Server = JID#jid.lserver, 
=======
    JID = exmpp_jid:parse(AccountString),
    User = [_|_] = exmpp_jid:prep_node_as_list(JID),
    Server = exmpp_jid:prep_domain_as_list(JID), 
>>>>>>> cd09381e
    true = (Server == Host) orelse (get_permission_level(From) == global),
    Password = ejabberd_auth:get_password(User, Server),
    true = is_list(Password),
    {result, [#xmlel{ns = ?NS_DATA_FORMS, name = 'x', children =
	       [?HFIELD(),
		?XFIELD(<<"jid-single">>, "Jabber ID", <<"accountjid">>, list_to_binary(AccountString)),
	        ?XFIELD(<<"text-single">>, "Password", <<"password">>, list_to_binary(Password))
	       ]}]};

set_form(From, Host, ?NS_ADMINL("change-user-password"), _Lang, XData) ->
    AccountString = get_value("accountjid", XData),
    Password = get_value("password", XData),
<<<<<<< HEAD
    JID = jlib:string_to_jid(AccountString),
    [_|_] = JID#jid.luser,
    User = JID#jid.luser, 
    Server = JID#jid.lserver, 
=======
    JID = exmpp_jid:parse(AccountString),
    User = [_|_] = exmpp_jid:prep_node_as_list(JID),
    Server = exmpp_jid:prep_domain_as_list(JID), 
>>>>>>> cd09381e
    true = (Server == Host) orelse (get_permission_level(From) == global),
    true = ejabberd_auth:is_user_exists(User, Server),
    ejabberd_auth:set_password(User, Server, Password),
    {result, []};

set_form(From, Host, ?NS_ADMINL("get-user-lastlogin"), Lang, XData) ->
    AccountString = get_value("accountjid", XData),
<<<<<<< HEAD
    JID = jlib:string_to_jid(AccountString),
    [_|_] = JID#jid.luser,
    User = JID#jid.luser, 
    Server = JID#jid.lserver, 
=======
    JID = exmpp_jid:parse(AccountString),
    User = [_|_] = exmpp_jid:prep_node_as_list(JID),
    Server = exmpp_jid:prep_domain_as_list(JID), 
>>>>>>> cd09381e
    true = (Server == Host) orelse (get_permission_level(From) == global),

    %% Code copied from web/ejabberd_web_admin.erl
    %% TODO: Update time format to XEP-0202: Entity Time
    FLast =
	case ejabberd_sm:get_user_resources(exmpp_jid:prep_node(User), 
                                       exmpp_jid:prep_domain(Server)) of
	    [] ->
		_US = {User, Server},
		case get_last_info(User, Server) of
		    not_found ->
			?T(Lang, "Never");
		    {ok, Timestamp, _Status} ->
			Shift = Timestamp,
			TimeStamp = {Shift div 1000000,
				     Shift rem 1000000,
				     0},
			{{Year, Month, Day}, {Hour, Minute, Second}} =
			    calendar:now_to_local_time(TimeStamp),
			lists:flatten(
			  io_lib:format(
			    "~w-~.2.0w-~.2.0w ~.2.0w:~.2.0w:~.2.0w",
			    [Year, Month, Day, Hour, Minute, Second]))
		end;
	    _ ->
		?T(Lang, "Online")
	end,
    {result, [#xmlel{ns = ?NS_DATA_FORMS, name = 'x', attrs = [?XMLATTR('type', <<"result">>)], children =
	       [?HFIELD(),
		?XFIELD(<<"jid-single">>, "Jabber ID", <<"accountjid">>, list_to_binary(AccountString)),
	        ?XFIELD(<<"text-single">>, "Last login", <<"lastlogin">>, list_to_binary(FLast))
	       ]}]};

set_form(From, Host, ?NS_ADMINL("user-stats"), Lang, XData) ->
    AccountString = get_value("accountjid", XData),
<<<<<<< HEAD
    JID = jlib:string_to_jid(AccountString),
    [_|_] = JID#jid.luser,
    User = JID#jid.luser, 
    Server = JID#jid.lserver, 
    true = (Server == Host) orelse (get_permission_level(From) == global),

    Resources = ejabberd_sm:get_user_resources(User, Server),
    IPs1 = [ejabberd_sm:get_user_ip(User, Server, Resource) || Resource <- Resources],
=======
    JID = exmpp_jid:parse(AccountString),
    User = [_|_] = exmpp_jid:prep_node_as_list(JID),
    Server = exmpp_jid:prep_domain_as_list(JID), 
    true = (Server == Host) orelse (get_permission_level(From) == global),

    Resources = ejabberd_sm:get_user_resources(exmpp_jid:prep_node(JID), 
                                               exmpp_jid:prep_domain(JID)),
    IPs1 = [ejabberd_sm:get_user_ip(exmpp_jid:full(JID,Resource)) 
                || Resource <- Resources],
>>>>>>> cd09381e
    IPs = [inet_parse:ntoa(IP)++":"++integer_to_list(Port) || {IP, Port} <- IPs1],

    Items = ejabberd_hooks:run_fold(roster_get, 
                                    exmpp_jid:prep_domain(JID), 
                                    [], 
                                    [{list_to_binary(User), list_to_binary(Server)}]),
    Rostersize = integer_to_list(erlang:length(Items)),

    {result, [#xmlel{ns = ?NS_DATA_FORMS, name = 'x', children =
	       [?HFIELD(),
		?XFIELD(<<"jid-single">>, "Jabber ID", <<"accountjid">>, AccountString),
	        ?XFIELD(<<"text-single">>, "Roster size", <<"rostersize">>, Rostersize),
	        ?XMFIELD(<<"text-multi">>, "IP addresses", <<"ipaddresses">>, IPs),
	        ?XMFIELD(<<"text-multi">>, "Resources", <<"onlineresources">>, Resources)
	       ]}]};

set_form(_From, _Host, _, _Lang, _XData) ->
    {error, 'service-unavailable'}.

get_value(Field, XData) -> 
    hd(get_values(Field, XData)).
get_values(Field, XData) -> 
    {value, {_, ValueList}} = lists:keysearch(Field, 1, XData),
    ValueList.


search_running_node(SNode) ->
    search_running_node(SNode, mnesia:system_info(running_db_nodes)).

search_running_node(_, []) ->
    false;
search_running_node(SNode, [Node | Nodes]) ->
    case atom_to_list(Node) of
	SNode ->
	    Node;
	_ ->
	    search_running_node(SNode, Nodes)
    end.

stop_node(From, Host, ENode, Action, XData) ->
    Delay = list_to_integer(get_value("delay", XData)),
    Subject = case get_value("subject", XData) of
		  [] -> [];
		  S -> [#xmlel{ns = ?NS_DATA_FORMS, name = 'field', attrs = [?XMLATTR('var', <<"subject">>)], children =
			 [#xmlel{ns = ?NS_DATA_FORMS, name = 'value', children = [#xmlcdata{cdata = list_to_binary(S)}]}]}]
	      end,
    Announcement = case get_values("announcement", XData) of
		       [] -> [];
		       As -> [#xmlel{ns = ?NS_DATA_FORMS, name = 'field', attrs = [?XMLATTR('var', <<"body">>)], children =
			       [#xmlel{ns = ?NS_DATA_FORMS, name = 'value', children = [#xmlcdata{cdata = list_to_binary(Line)}]} || Line <- As] }]
		   end,
    case Subject ++ Announcement of
	[] -> ok;
	SubEls ->
	    Request = #adhoc_request{
	      node = binary_to_list(?NS_ADMINX(<<"announce-allhosts">>)),
	      action = "complete",
	      xdata = #xmlel{ns = ?NS_DATA_FORMS, name = 'x', attrs =
		       [?XMLATTR('type', <<"submit">>)], children =
		       SubEls},
	      others= [#xmlel{ns = ?NS_DATA_FORMS, name = 'x', attrs =
			[?XMLATTR('type', <<"submit">>)], children =
			SubEls}]
	     },
	    To = exmpp_jid:make(Host),
	    mod_announce:announce_commands(empty, From, To, Request)
    end,
    Time = timer:seconds(Delay),
    Node = list_to_atom(ENode),
    {ok, _} = timer:apply_after(Time, rpc, call, [Node, init, Action, []]),
    {result, []}.


get_last_info(User, Server) ->
    ML = lists:member(mod_last, gen_mod:loaded_modules(Server)),
    MLO = lists:member(mod_last_odbc, gen_mod:loaded_modules(Server)),
    case {ML, MLO} of
	{true, _} -> mod_last:get_last_info(User, Server);
	{false, true} -> mod_last_odbc:get_last_info(User, Server);
	{false, false} -> not_found
    end.


%%%%%%%%%%%%%%%%%%%%%%%%%%%%%%%%%%%%%%%%%%%%%%%%%%%%%%%%%%%%%%%%%%%%%%%%%%%%%%%

adhoc_sm_commands(_Acc, From, To,
		  #adhoc_request{lang = Lang,
				 node = "config",
				 action = Action,
				 xdata = XData} = Request) ->
    User = exmpp_jid:node_as_list(To),
    Server = exmpp_jid:domain_as_list(To),
    LServer = exmpp_jid:prep_domain_as_list(To),
    case acl:match_rule(LServer, configure, From) of
	deny ->
	    {error, 'forbidden'};
	allow ->
	    %% If the "action" attribute is not present, it is
	    %% understood as "execute".  If there was no <actions/>
	    %% element in the first response (which there isn't in our
	    %% case), "execute" and "complete" are equivalent.
	    ActionIsExecute = lists:member(Action,
					   ["", "execute", "complete"]),
	    if	Action == "cancel" ->
		    %% User cancels request
		    adhoc:produce_response(
		      Request, 
		      #adhoc_response{status = canceled});
		XData == false, ActionIsExecute ->
		    %% User requests form
		    case get_sm_form(User, Server, "config", Lang) of
			{result, Form} ->
			    adhoc:produce_response(
			      Request,
			      #adhoc_response{status = executing,
					      elements = Form});
			{error, Error} ->
			    {error, Error}
		    end;
		XData /= false, ActionIsExecute ->
		    %% User returns form.
		    case jlib:parse_xdata_submit(XData) of
			invalid ->
			    {error, 'bad-request'};
			Fields ->
			    set_sm_form(User, Server, "config", Request, Fields)
		    end;
		true ->
		    {error, 'bad-request'}
	    end
    end;

adhoc_sm_commands(Acc, _From, _To, _Request) ->
    Acc.

get_sm_form(User, Server, "config", Lang) ->
    {result, [#xmlel{ns = ?NS_DATA_FORMS, name = 'x', children =
	       [?HFIELD(),
		#xmlel{ns = ?NS_DATA_FORMS, name = 'title', children =
	         [#xmlcdata{cdata =
		   list_to_binary(?T(
		      Lang, "Administration of ") ++ User)}]},
	        #xmlel{ns = ?NS_DATA_FORMS, name = 'field', attrs =
	         [?XMLATTR('type', <<"list-single">>),
		  ?XMLATTR('label', ?T(Lang, "Action on user")),
		  ?XMLATTR('var', <<"action">>)], children =
	         [#xmlel{ns = ?NS_DATA_FORMS, name = 'value', children = [#xmlcdata{cdata = <<"edit">>}]},
		  #xmlel{ns = ?NS_DATA_FORMS, name = 'option', attrs =
		   [?XMLATTR('label', ?T(Lang, "Edit Properties"))], children =
		   [#xmlel{ns = ?NS_DATA_FORMS, name = 'value', children = [#xmlcdata{cdata = <<"edit">>}]}]},
		  #xmlel{ns = ?NS_DATA_FORMS, name = 'option', attrs =
		   [?XMLATTR('label', ?T(Lang, "Remove User"))], children =
		   [#xmlel{ns = ?NS_DATA_FORMS, name = 'value', children = [#xmlcdata{cdata = <<"remove">>}]}]}
	         ]},
	        ?XFIELD(<<"text-private">>, "Password", <<"password">>,
		        list_to_binary(ejabberd_auth:get_password_s(User, Server)))
	       ]}]};

get_sm_form(_User, _Server, _Node, _Lang) ->
    {error, 'service-unavailable'}.


set_sm_form(User, Server, "config",
	    #adhoc_request{lang = Lang,
	                   node = Node,
			   sessionid = SessionID}, XData) ->
    Response = #adhoc_response{lang = Lang,
                               node = Node,
			       sessionid = SessionID,
			       status = completed},
    case lists:keysearch("action", 1, XData) of
	{value, {_, ["edit"]}} ->
	    case lists:keysearch("password", 1, XData) of
		{value, {_, [Password]}} ->
		    ejabberd_auth:set_password(User, Server, Password),
		    adhoc:produce_response(Response);
		_ ->
		    {error, 'not-acceptable'}
	    end;
	{value, {_, ["remove"]}} ->
	    catch ejabberd_auth:remove_user(User, Server),
	    adhoc:produce_response(Response);
	_ ->
	    {error, 'not-acceptable'}
    end;

set_sm_form(_User, _Server, _Node, _Request, _Fields) ->
    {error, 'service-unavailable'}.


<|MERGE_RESOLUTION|>--- conflicted
+++ resolved
@@ -321,11 +321,7 @@
 		    end,
 	    PermLev = get_permission_level(From),
 	    %% Recursively get all configure commands
-<<<<<<< HEAD
-	    Nodes = recursively_get_local_items(PermLev, LServer, "", Server,
-=======
 	    Nodes = recursively_get_local_items(PermLev, LServer, "", exmpp_jid:domain_as_list(To),
->>>>>>> cd09381e
 						Lang),
 	    Nodes1 = lists:filter(
 		       fun(N) ->
@@ -386,11 +382,7 @@
 	    allow ->
 		PermLev = get_permission_level(From),
 		case get_local_items({PermLev, LServer}, LNode,
-<<<<<<< HEAD
-				     jlib:jid_to_string(To), Lang) of
-=======
 				     exmpp_jid:to_binary(To), Lang) of
->>>>>>> cd09381e
 		    {result, Res} ->
 			{result, Res};
 		    {error, Error} ->
@@ -415,11 +407,7 @@
 		allow ->
 		    PermLev = get_permission_level(From),
 		    case get_local_items({PermLev, LServer}, [],
-<<<<<<< HEAD
-					 jlib:jid_to_string(To), Lang) of
-=======
 					 exmpp_jid:to_binary(To), Lang) of
->>>>>>> cd09381e
 			{result, Res} ->
 			    {result, Items ++ Res};
 			{error, _Error} ->
@@ -566,16 +554,6 @@
     {result, get_stopped_nodes(Lang)};
 
 get_local_items({global, _Host}, ["running nodes", ENode], Server, Lang) ->
-<<<<<<< HEAD
-    {result,
-     [?NODE("Database", "running nodes/" ++ ENode ++ "/DB"),
-      ?NODE("Modules", "running nodes/" ++ ENode ++ "/modules"),
-      ?NODE("Backup Management", "running nodes/" ++ ENode ++ "/backup"),
-      ?NODE("Import Users From jabberd14 Spool Files",
-	    "running nodes/" ++ ENode ++ "/import"),
-      ?NODE("Restart Service", "running nodes/" ++ ENode ++ "/restart"),
-      ?NODE("Shut Down Service", "running nodes/" ++ ENode ++ "/shutdown")
-=======
     ENodeB = list_to_binary(ENode),
     {result,
      [?NODE("Database", <<"running nodes/", ENodeB/binary,  "/DB">>),
@@ -585,12 +563,6 @@
 	    <<"running nodes/",  ENodeB/binary, "/import">>),
       ?NODE("Restart Service", <<"running nodes/", ENodeB/binary, "/restart">>),
       ?NODE("Shut Down Service", <<"running nodes/", ENodeB/binary, "/shutdown">>)
-     ]};
-
-get_local_items({vhost, _Host}, ["running nodes", ENode], Server, Lang) ->
-    {result,
-     [?NODE("Modules", "running nodes/" ++ ENode ++ "/modules")
->>>>>>> cd09381e
      ]};
 
 get_local_items({vhost, _Host}, ["running nodes", ENode], Server, Lang) ->
@@ -1026,17 +998,6 @@
 get_form(_Host, ["running nodes", ENode, "import", "file"], Lang) ->
     {result, [#xmlel{ns = ?NS_DATA_FORMS, name = 'x', children =
 	       [?HFIELD(),
-<<<<<<< HEAD
-		{xmlelement, "title", [],
-	         [{xmlcdata,
-		   ?T(
-		      Lang, "Import User from File at ") ++ ENode}]},
-	        {xmlelement, "instructions", [],
-	         [{xmlcdata,
-	           ?T(
-		      Lang, "Enter path to jabberd14 spool file")}]},
-		?XFIELD("text-single", "Path to File", "path", "")
-=======
 		#xmlel{ns = ?NS_DATA_FORMS, name = 'title', children =
 	         [#xmlcdata{cdata =
 		   list_to_binary(?T(
@@ -1046,23 +1007,11 @@
 	           list_to_binary(?T(
 		      Lang, "Enter path to jabberd14 spool file"))}]},
 		?XFIELD(<<"text-single">>, "Path to File", <<"path">>, <<"">>)
->>>>>>> cd09381e
 	       ]}]};
 
 get_form(_Host, ["running nodes", ENode, "import", "dir"], Lang) ->
     {result, [#xmlel{ns = ?NS_DATA_FORMS, name = 'x', children =
 	       [?HFIELD(),
-<<<<<<< HEAD
-		{xmlelement, "title", [],
-	         [{xmlcdata,
-		   ?T(
-		      Lang, "Import Users from Dir at ") ++ ENode}]},
-	        {xmlelement, "instructions", [],
-	         [{xmlcdata,
-	           ?T(
-		      Lang, "Enter path to jabberd14 spool dir")}]},
-		?XFIELD("text-single", "Path to Dir", "path", "")
-=======
 		#xmlel{ns = ?NS_DATA_FORMS, name = 'title', children =
 	         [#xmlcdata{cdata =
 		   list_to_binary(?T(
@@ -1072,7 +1021,6 @@
 	           list_to_binary(?T(
 		      Lang, "Enter path to jabberd14 spool dir"))}]},
 		?XFIELD(<<"text-single">>, "Path to Dir", <<"path">>, <<"">>)
->>>>>>> cd09381e
 	       ]}]};
 
 get_form(_Host, ["running nodes", _ENode, "restart"], Lang) ->
@@ -1319,20 +1267,11 @@
     {result, completed,
      [#xmlel{ns = ?NS_DATA_FORMS, name = 'x', children =
        [?HFIELD(),
-<<<<<<< HEAD
-	{xmlelement, 
-	 "field", 
-	 [{"type", "text-single"},
-	  {"label", ?T(Lang, "Number of registered users")},
-	  {"var", "registeredusersnum"}],
-	 [{xmlelement, "value", [], [{xmlcdata, Num}]}]
-=======
 	#xmlel{ns = ?NS_DATA_FORMS, name = 'field', attrs =
 	 [?XMLATTR('type', <<"text-single">>),
 	  ?XMLATTR('label', ?T(Lang, "Number of registered users")),
 	  ?XMLATTR('var', <<"registeredusersnum">>)], children =
 	 [#xmlel{ns = ?NS_DATA_FORMS, name = 'value', children = [#xmlcdata{cdata = list_to_binary(Num)}]}]
->>>>>>> cd09381e
 	}]}]};
 
 get_form(Host, ?NS_ADMINL("get-online-users-num"), Lang) ->
@@ -1340,20 +1279,11 @@
     {result, completed,
      [#xmlel{ns = ?NS_DATA_FORMS, name = 'x', children =
        [?HFIELD(),
-<<<<<<< HEAD
-	{xmlelement, 
-	 "field", 
-	 [{"type", "text-single"},
-	  {"label", ?T(Lang, "Number of online users")},
-	  {"var", "onlineusersnum"}],
-	 [{xmlelement, "value", [], [{xmlcdata, Num}]}]
-=======
 	#xmlel{ns = ?NS_DATA_FORMS, name = 'field', attrs =
 	 [?XMLATTR('type', <<"text-single">>),
 	  ?XMLATTR('label', ?T(Lang, "Number of online users")),
 	  ?XMLATTR('var', <<"onlineusersnum">>)], children =
 	 [#xmlel{ns = ?NS_DATA_FORMS, name = 'value', children = [#xmlcdata{cdata = list_to_binary(Num)}]}]
->>>>>>> cd09381e
 	}]}]};
 
 get_form(_Host, _, _Lang) ->
@@ -1645,16 +1575,9 @@
     [_|_] = AccountStringList,
     ASL2 = lists:map(
 	     fun(AccountString) ->
-<<<<<<< HEAD
-		     JID = jlib:string_to_jid(AccountString),
-		     [_|_] = JID#jid.luser,
-		     User = JID#jid.luser, 
-		     Server = JID#jid.lserver,
-=======
 		     JID = exmpp_jid:parse(AccountString),
 		     User = [_|_] = exmpp_jid:prep_node_as_list(JID),
 		     Server = exmpp_jid:prep_domain_as_list(JID),
->>>>>>> cd09381e
 		     true = (Server == Host) orelse (get_permission_level(From) == global),
 		     true = ejabberd_auth:is_user_exists(User, Server),
 		     {User, Server}
@@ -1665,16 +1588,9 @@
 
 set_form(From, Host, ?NS_ADMINL("end-user-session"), _Lang, XData) ->
     AccountString = get_value("accountjid", XData),
-<<<<<<< HEAD
-    JID = jlib:string_to_jid(AccountString),
-    [_|_] = JID#jid.luser,
-    LUser = JID#jid.luser, 
-    LServer = JID#jid.lserver, 
-=======
     JID = exmpp_jid:parse(AccountString),
     LUser = [_|_] = exmpp_jid:prep_node_as_list(JID),
     LServer = exmpp_jid:prep_domain_as_list(JID), 
->>>>>>> cd09381e
     true = (LServer == Host) orelse (get_permission_level(From) == global),
     %% Code copied from ejabberd_sm.erl
     case exmpp_jid:prep_resource_as_list(JID) of
@@ -1691,16 +1607,9 @@
 
 set_form(From, Host, ?NS_ADMINL("get-user-password"), Lang, XData) ->
     AccountString = get_value("accountjid", XData),
-<<<<<<< HEAD
-    JID = jlib:string_to_jid(AccountString),
-    [_|_] = JID#jid.luser,
-    User = JID#jid.luser, 
-    Server = JID#jid.lserver, 
-=======
     JID = exmpp_jid:parse(AccountString),
     User = [_|_] = exmpp_jid:prep_node_as_list(JID),
     Server = exmpp_jid:prep_domain_as_list(JID), 
->>>>>>> cd09381e
     true = (Server == Host) orelse (get_permission_level(From) == global),
     Password = ejabberd_auth:get_password(User, Server),
     true = is_list(Password),
@@ -1713,16 +1622,9 @@
 set_form(From, Host, ?NS_ADMINL("change-user-password"), _Lang, XData) ->
     AccountString = get_value("accountjid", XData),
     Password = get_value("password", XData),
-<<<<<<< HEAD
-    JID = jlib:string_to_jid(AccountString),
-    [_|_] = JID#jid.luser,
-    User = JID#jid.luser, 
-    Server = JID#jid.lserver, 
-=======
     JID = exmpp_jid:parse(AccountString),
     User = [_|_] = exmpp_jid:prep_node_as_list(JID),
     Server = exmpp_jid:prep_domain_as_list(JID), 
->>>>>>> cd09381e
     true = (Server == Host) orelse (get_permission_level(From) == global),
     true = ejabberd_auth:is_user_exists(User, Server),
     ejabberd_auth:set_password(User, Server, Password),
@@ -1730,16 +1632,9 @@
 
 set_form(From, Host, ?NS_ADMINL("get-user-lastlogin"), Lang, XData) ->
     AccountString = get_value("accountjid", XData),
-<<<<<<< HEAD
-    JID = jlib:string_to_jid(AccountString),
-    [_|_] = JID#jid.luser,
-    User = JID#jid.luser, 
-    Server = JID#jid.lserver, 
-=======
     JID = exmpp_jid:parse(AccountString),
     User = [_|_] = exmpp_jid:prep_node_as_list(JID),
     Server = exmpp_jid:prep_domain_as_list(JID), 
->>>>>>> cd09381e
     true = (Server == Host) orelse (get_permission_level(From) == global),
 
     %% Code copied from web/ejabberd_web_admin.erl
@@ -1775,16 +1670,6 @@
 
 set_form(From, Host, ?NS_ADMINL("user-stats"), Lang, XData) ->
     AccountString = get_value("accountjid", XData),
-<<<<<<< HEAD
-    JID = jlib:string_to_jid(AccountString),
-    [_|_] = JID#jid.luser,
-    User = JID#jid.luser, 
-    Server = JID#jid.lserver, 
-    true = (Server == Host) orelse (get_permission_level(From) == global),
-
-    Resources = ejabberd_sm:get_user_resources(User, Server),
-    IPs1 = [ejabberd_sm:get_user_ip(User, Server, Resource) || Resource <- Resources],
-=======
     JID = exmpp_jid:parse(AccountString),
     User = [_|_] = exmpp_jid:prep_node_as_list(JID),
     Server = exmpp_jid:prep_domain_as_list(JID), 
@@ -1794,7 +1679,6 @@
                                                exmpp_jid:prep_domain(JID)),
     IPs1 = [ejabberd_sm:get_user_ip(exmpp_jid:full(JID,Resource)) 
                 || Resource <- Resources],
->>>>>>> cd09381e
     IPs = [inet_parse:ntoa(IP)++":"++integer_to_list(Port) || {IP, Port} <- IPs1],
 
     Items = ejabberd_hooks:run_fold(roster_get, 
